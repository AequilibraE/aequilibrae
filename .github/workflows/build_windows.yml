--- conflicted
+++ resolved
@@ -7,11 +7,7 @@
     runs-on: windows-latest
     strategy:
       matrix:
-<<<<<<< HEAD
-        python-version: [ '3.6', '3.7', '3.8', '3.9' ]
-=======
         python-version: [ '3.6', '3.7', '3.8' ]
->>>>>>> 827df964
         architecture: ['x86', 'x64']
     steps:
     - uses: actions/checkout@v2
