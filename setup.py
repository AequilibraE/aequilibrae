import sys
import os
import numpy as np
from setuptools import setup, find_packages
from setuptools import Extension
from Cython.Distutils import build_ext
from aequilibrae.paths.__version__ import release_version

sys.dont_write_bytecode = True

here = os.path.dirname(os.path.realpath(__file__))
whole_path = os.path.join(here, "aequilibrae/paths", "AoN.pyx")
ext_module = Extension("aequilibrae.paths.AoN", [whole_path], include_dirs=[np.get_include()])

pkgs = [pkg for pkg in find_packages()]

pkg_data = {
    "aequilibrae.reference_files": ["spatialite.sqlite", "nauru.zip", "sioux_falls.zip"],
    "aequilibrae.paths": ["parameters.pxi"],
    "aequilibrae": ["parameters.yml"],
<<<<<<< HEAD
=======
    "aequilibrae.project": ["database_specification/tables/*.*", "database_specification/triggers/*.*"],
>>>>>>> 827df964
}
loose_modules = ["__version__", "parameters"]

if __name__ == "__main__":
    setup(
        name='aequilibrae',
        version=release_version,
        # TODO: Fix the requirements and optional requirements to bring directly from the requirements file
<<<<<<< HEAD
        install_requires=['numpy', 'PyQt5', 'pyaml', 'pandas'],
=======
        install_requires=["numpy", "PyQt5", "pyaml", "pandas", "requests", "shapely"],
>>>>>>> 827df964
        packages=pkgs,
        package_dir={"": "."},
        py_modules=loose_modules,
        package_data=pkg_data,
        zip_safe=False,
        description="A package for transportation modeling",
        author="Pedro Camargo",
        author_email="c@margo.co",
        url="https://github.com/AequilibraE/aequilibrae",
        license="See license.txt",
        classifiers=[
            "Programming Language :: Python",
            "Programming Language :: Python :: 3.6",
            "Programming Language :: Python :: 3.7",
            "Programming Language :: Python :: 3.8",
            "Programming Language :: Python :: 3.9",
        ],
        cmdclass={"build_ext": build_ext},
        ext_modules=[ext_module],
    )<|MERGE_RESOLUTION|>--- conflicted
+++ resolved
@@ -18,23 +18,16 @@
     "aequilibrae.reference_files": ["spatialite.sqlite", "nauru.zip", "sioux_falls.zip"],
     "aequilibrae.paths": ["parameters.pxi"],
     "aequilibrae": ["parameters.yml"],
-<<<<<<< HEAD
-=======
     "aequilibrae.project": ["database_specification/tables/*.*", "database_specification/triggers/*.*"],
->>>>>>> 827df964
 }
 loose_modules = ["__version__", "parameters"]
 
 if __name__ == "__main__":
     setup(
-        name='aequilibrae',
+        name="aequilibrae",
         version=release_version,
         # TODO: Fix the requirements and optional requirements to bring directly from the requirements file
-<<<<<<< HEAD
-        install_requires=['numpy', 'PyQt5', 'pyaml', 'pandas'],
-=======
         install_requires=["numpy", "PyQt5", "pyaml", "pandas", "requests", "shapely"],
->>>>>>> 827df964
         packages=pkgs,
         package_dir={"": "."},
         py_modules=loose_modules,
@@ -50,7 +43,6 @@
             "Programming Language :: Python :: 3.6",
             "Programming Language :: Python :: 3.7",
             "Programming Language :: Python :: 3.8",
-            "Programming Language :: Python :: 3.9",
         ],
         cmdclass={"build_ext": build_ext},
         ext_modules=[ext_module],
