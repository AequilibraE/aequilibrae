--- conflicted
+++ resolved
@@ -10,18 +10,6 @@
 
 here = os.path.dirname(os.path.realpath(__file__))
 whole_path = os.path.join(here, "aequilibrae/paths", "AoN.pyx")
-<<<<<<< HEAD
-ext_module = Extension("AoN", [whole_path], include_dirs=[np.get_include()])
-
-sys.path.append(here)
-# import aequilibrae.__version__ as version
-version = 0.9
-pkg = [pkg for pkg in find_packages("aequilibrae")]
-
-if __name__ == "__main__":
-    with open("README.rst", "r") as fh:
-        long_description = fh.read()
-=======
 ext_module = Extension("aequilibrae.paths.AoN", [whole_path], include_dirs=[np.get_include()])
 
 pkgs = [pkg for pkg in find_packages()]
@@ -33,20 +21,9 @@
 }
 loose_modules = ["__version__", "parameters", "reserved_fields"]
 
->>>>>>> cf02ce9d
 
 if __name__ == "__main__":
     setup(
-<<<<<<< HEAD
-        install_requires=["numpy", "cython"],
-        packages=pkg,
-        package_dir={"": "aequilibrae"},
-        zip_safe=False,
-        name="aequilibrae",
-        long_description=long_description,
-        long_description_content_type="text/markdown",
-        version=version,
-=======
         name="aequilibrae",
         version=release_version,
         install_requires=["numpy", "PyQt5", "pyaml"],
@@ -55,7 +32,6 @@
         py_modules=loose_modules,
         package_data=pkg_data,
         zip_safe=False,
->>>>>>> cf02ce9d
         description="A package for transportation modeling",
         author="Pedro Camargo",
         author_email="pedro@xl-optim.com",
