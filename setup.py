import importlib.util as iutil
import os
import platform
from os.path import dirname, join, isfile

import numpy as np
from Cython.Distutils import build_ext
from setuptools import Extension
from setuptools import setup, find_packages

from aequilibrae.paths.__version__ import release_version

spec = iutil.find_spec("pyarrow")

include_dirs = [np.get_include()]
if spec is not None:
    import pyarrow as pa

    include_dirs.append(pa.get_include())

whole_path = join(dirname(os.path.realpath(__file__)), "aequilibrae/paths", "AoN.pyx")
ext_module = Extension(
    "aequilibrae.paths.AoN",
    [whole_path],
    define_macros=[("NPY_NO_DEPRECATED_API", "NPY_1_7_API_VERSION")],
    include_dirs=include_dirs,
    language="c++",
)

# this is for building pyarrow on platforms w/o wheel, like our one of our macos/python combos
if "WINDOWS" not in platform.platform().upper():
    ext_module.extra_compile_args.append("-std=c++17")

reqs = ["numpy>=1.18.0,<1.22", "scipy", "pyaml", "cython", "pyshp", "requests", "shapely >= 1.7.0", "pandas", "pyproj"]

if isfile("requirements.txt"):
    # We just make sure to keep the requirements sync'ed with the setup file
    with open("requirements.txt", "r") as fl:
        install_requirements = [x.strip() for x in fl.readlines()]
    assert sorted(install_requirements) == sorted(reqs)

pkgs = [pkg for pkg in find_packages()]

pkg_data = {
    "aequilibrae.reference_files": ["spatialite.sqlite", "nauru.zip", "sioux_falls.zip"],
<<<<<<< HEAD
    "aequilibrae.paths": ["parameters.pxi"],
    "aequilibrae": ["parameters.yml"],
    "aequilibrae.project": [
        "database_specification/network/tables/*.*",
        "database_specification/network/triggers/*.*",
        "database_specification/transit/tables/*.*",
    ],
=======
    "aequilibrae.paths": ["parameters.pxi", "*.pyx"],
    "aequilibrae": ["./parameters.yml"],
    "aequilibrae.project": ["database_specification/tables/*.*", "database_specification/triggers/*.*"],
>>>>>>> 85087e9a
}
loose_modules = ["__version__", "parameters"]

if __name__ == "__main__":
    setup(
        name="aequilibrae",
        version=release_version,
        # TODO: Fix the requirements and optional requirements to bring directly from the requirements file
        install_requires=reqs,
        packages=pkgs,
        package_dir={"": "."},
        py_modules=loose_modules,
        package_data=pkg_data,
        zip_safe=False,
        description="A package for transportation modeling",
        author="Pedro Camargo",
        author_email="c@margo.co",
        url="https://github.com/AequilibraE/aequilibrae",
        license="See license.txt",
        classifiers=[
            "Programming Language :: Python",
            "Programming Language :: Python :: 3.7",
            "Programming Language :: Python :: 3.8",
            "Programming Language :: Python :: 3.9",
            "Programming Language :: Python :: 3.10",
        ],
        cmdclass={"build_ext": build_ext},
        ext_modules=[ext_module],
    )<|MERGE_RESOLUTION|>--- conflicted
+++ resolved
@@ -43,19 +43,13 @@
 
 pkg_data = {
     "aequilibrae.reference_files": ["spatialite.sqlite", "nauru.zip", "sioux_falls.zip"],
-<<<<<<< HEAD
-    "aequilibrae.paths": ["parameters.pxi"],
+    "aequilibrae.paths": ["parameters.pxi", "*.pyx"],
     "aequilibrae": ["parameters.yml"],
     "aequilibrae.project": [
         "database_specification/network/tables/*.*",
         "database_specification/network/triggers/*.*",
         "database_specification/transit/tables/*.*",
     ],
-=======
-    "aequilibrae.paths": ["parameters.pxi", "*.pyx"],
-    "aequilibrae": ["./parameters.yml"],
-    "aequilibrae.project": ["database_specification/tables/*.*", "database_specification/triggers/*.*"],
->>>>>>> 85087e9a
 }
 loose_modules = ["__version__", "parameters"]
 
