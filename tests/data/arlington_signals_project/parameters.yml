--- conflicted
+++ resolved
@@ -20,10 +20,7 @@
         b_node: to_node_id
         capacity: capacity
         direction: directed
-<<<<<<< HEAD
         distance: length
-=======
->>>>>>> c0b7ae86
         geometry: geometry
         lanes: lanes
         link_id: link_id
@@ -177,7 +174,6 @@
           description: TAZ or city, or census tract
           required: false
           type: integer
-<<<<<<< HEAD
     use_definition:
       equivalency:
         mode_name: use
@@ -205,8 +201,6 @@
           description: Short name of the vehicle
           required: true
           type: text
-=======
->>>>>>> c0b7ae86
   links:
     fields:
       one-way:
@@ -405,10 +399,6 @@
   cpus: 0
   default_directory: C:\
   logging: true
-<<<<<<< HEAD
-  logging_directory: C:\Users\DANILO~1\AppData\Local\Temp\b741d4eebc244c968e38d60178c97592
-=======
-  logging_directory: C:\Users\DANILO~1\AppData\Local\Temp\fdbfb1b0ae1e4c49b9d98803034e5472
->>>>>>> c0b7ae86
+  logging_directory: /temp/
   spatialite_path: C:\mod_spatialite-NG-win-amd64
   temp directory: /temp