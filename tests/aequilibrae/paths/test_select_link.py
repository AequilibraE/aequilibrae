--- conflicted
+++ resolved
@@ -3,12 +3,8 @@
 import zipfile
 from os.path import join, dirname
 from tempfile import gettempdir
-<<<<<<< HEAD
-from unittest import TestCase
+from unittest import TestCase, skip
 
-=======
-from unittest import TestCase, skip
->>>>>>> 0cd3d48c
 import numpy as np
 
 from aequilibrae import TrafficAssignment, TrafficClass, Graph, Project, PathResults
