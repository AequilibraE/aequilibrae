numpy >= 1.12.0
scipy
pyaml
PyQt5
cython
openmatrix
<<<<<<< HEAD
=======
pyshp
>>>>>>> 827df964
requests
shapely
pandas == 1.0.1<|MERGE_RESOLUTION|>--- conflicted
+++ resolved
@@ -4,10 +4,7 @@
 PyQt5
 cython
 openmatrix
-<<<<<<< HEAD
-=======
 pyshp
->>>>>>> 827df964
 requests
 shapely
 pandas == 1.0.1