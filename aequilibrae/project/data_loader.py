from os import PathLike

import pandas as pd
import shapely.wkb

from aequilibrae.utils.db_utils import commit_and_close
from aequilibrae.utils.spatialite_utils import connect_spatialite


class DataLoader:
    def __init__(self, path_to_file: PathLike, table_name: str):
        self.__pth_file = path_to_file
        self.table_name = table_name

    def load_table(self) -> pd.DataFrame:
        with commit_and_close(connect_spatialite(self.__pth_file)) as conn:
            fields, _, geo_field = self.__find_table_fields()
            fields = [f'"{x}"' for x in fields]
            if geo_field is not None:
                fields.append('ST_AsBinary("geometry") geometry')
            keys = ",".join(fields)
            df = pd.read_sql_query(f"select {keys} from '{self.table_name}'", conn)
<<<<<<< HEAD
        df.geometry = df.geometry.apply(shapely.wkb.loads)
=======
        if geo_field is not None:
            df.geometry = df.geometry.apply(shapely.wkb.loads)
>>>>>>> e0a0b559
        return df

    def __find_table_fields(self):
        with commit_and_close(connect_spatialite(self.__pth_file)) as conn:
            structure = conn.execute(f"pragma table_info({self.table_name})").fetchall()
        geotypes = ["LINESTRING", "POINT", "POLYGON", "MULTIPOLYGON"]
        fields = [x[1].lower() for x in structure]
        geotype = geo_field = None
        for x in structure:
            if x[2].upper() in geotypes:
                geotype = x[2]
                geo_field = x[1]
                break
        if geo_field is not None:
            fields = [x for x in fields if x != geo_field.lower()]

        return fields, geotype, geo_field<|MERGE_RESOLUTION|>--- conflicted
+++ resolved
@@ -20,12 +20,8 @@
                 fields.append('ST_AsBinary("geometry") geometry')
             keys = ",".join(fields)
             df = pd.read_sql_query(f"select {keys} from '{self.table_name}'", conn)
-<<<<<<< HEAD
-        df.geometry = df.geometry.apply(shapely.wkb.loads)
-=======
         if geo_field is not None:
             df.geometry = df.geometry.apply(shapely.wkb.loads)
->>>>>>> e0a0b559
         return df
 
     def __find_table_fields(self):
