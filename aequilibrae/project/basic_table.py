--- conflicted
+++ resolved
@@ -20,29 +20,15 @@
         Returns:
             *model extent* (:obj:`Polygon`): Shapely polygon with the bounding box of the layer.
         """
-<<<<<<< HEAD
-        self._curr.execute(f'Select ST_asBinary(GetLayerExtent("{self.__table_type__}"))')
-        poly = shapely.wkb.loads(self._curr.fetchone()[0])
-        return poly
-=======
         with commit_and_close(self.project.connect()) as conn:
             data = conn.execute(f'Select ST_asBinary(GetLayerExtent("{self.__table_type__}"))').fetchone()[0]
         return shapely.wkb.loads(data)
->>>>>>> 5ce7941d
 
     @property
     def fields(self) -> FieldEditor:
         """Returns a FieldEditor class instance to edit the zones table fields and their metadata"""
         return FieldEditor(self.project, self.__table_type__)
 
-<<<<<<< HEAD
-    def refresh_connection(self):
-        """Opens a new database connection to avoid thread conflict"""
-        self.conn = self.project.connect()
-        self._curr = self.conn.cursor()
-
-=======
->>>>>>> 5ce7941d
     def __copy__(self):
         raise Exception(f"{self.__table_type__} object cannot be copied")
 
