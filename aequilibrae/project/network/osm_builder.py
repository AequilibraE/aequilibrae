--- conflicted
+++ resolved
@@ -285,11 +285,7 @@
     def unique_count(a):
         # From: https://stackoverflow.com/a/21124789/1480643
         unique, inverse = np.unique(a, return_inverse=True)
-<<<<<<< HEAD
-        count = np.zeros(len(unique), np.int64)
-=======
         count = np.zeros(len(unique), int)
->>>>>>> 23a86372
         np.add.at(count, inverse, 1)
         return np.vstack((unique, count)).T
 
