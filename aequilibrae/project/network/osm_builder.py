--- conflicted
+++ resolved
@@ -2,20 +2,16 @@
 import importlib.util as iutil
 import sqlite3
 import string
+import gc
 from typing import List
-
+import importlib.util as iutil
 import numpy as np
-<<<<<<< HEAD
 import pandas as pd
-
-=======
 from aequilibrae.project.network.link_types import LinkTypes
 from aequilibrae.context import get_active_project
 from .haversine import haversine
->>>>>>> ddc92978
 from aequilibrae import logger
 from aequilibrae.parameters import Parameters
-from aequilibrae.project.network.link_types import LinkTypes
 from .haversine import haversine
 from ..spatialite_connection import spatialite_connection
 from ...utils import WorkerThread
