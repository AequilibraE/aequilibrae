import gc
import importlib.util as iutil
import sqlite3
import string
from typing import List

import numpy as np
import pandas as pd

from aequilibrae import logger
from aequilibrae.parameters import Parameters
from aequilibrae.project.network.link_types import LinkTypes
from .haversine import haversine
from ..spatialite_connection import spatialite_connection
from ...utils import WorkerThread

spec = iutil.find_spec("PyQt5")
pyqt = spec is not None
if pyqt:
    from PyQt5.QtCore import pyqtSignal

spec = iutil.find_spec("qgis")
isqgis = spec is not None
if isqgis:
    import qgis


class OSMBuilder(WorkerThread):
    if pyqt:
        building = pyqtSignal(object)

    def __init__(self, osm_items: List, path: str, node_start=10000) -> None:
        WorkerThread.__init__(self, None)
        self.osm_items = osm_items
        self.path = path
        self.conn = None
        self.node_start = node_start
        self.__link_types = None  # type: LinkTypes
        self.report = []
        self.__model_link_types = []
        self.__model_link_type_ids = []
        self.__link_type_quick_reference = {}
        self.nodes = {}
        self.node_df = []
        self.links = {}
        self.insert_qry = """INSERT INTO {} ({}, geometry) VALUES({}, GeomFromText(?, 4326))"""

    def __emit_all(self, *args):
        if pyqt:
            self.building.emit(*args)

    def doWork(self):
        if isqgis:
            self.conn = qgis.utils.spatialite_connect(self.path)
        else:
            conn = sqlite3.connect(self.path)
            self.conn = spatialite_connection(conn)
        self.curr = self.conn.cursor()
        self.__worksetup()
        node_count = self.data_structures()
        self.importing_links(node_count)
        self.__emit_all(["finished_threaded_procedure", 0])

    def data_structures(self):
        logger.info("Separating nodes and links")
        self.__emit_all(["text", "Separating nodes and links"])
        self.__emit_all(["maxValue", len(self.osm_items)])

        alinks = []
        n = []
        tot_items = len(self.osm_items)
        # When downloading data for entire countries, memory consumption can be quite intensive
        # So we get rid of everything we don't need
        for i in range(tot_items, 0, -1):
            item = self.osm_items.pop(-1)
            if item["type"] == "way":
                alinks.append(item)
            elif item["type"] == "node":
                n.append(item)
            self.__emit_all(["Value", tot_items - i])
        gc.collect()

        logger.info("Setting data structures for nodes")
        self.__emit_all(["text", "Setting data structures for nodes"])
        self.__emit_all(["maxValue", len(n)])

        self.node_df = []
        for i, node in enumerate(n):
            nid = node.pop("id")
            _ = node.pop("type")
            node['node_id'] = i + self.node_start
            self.nodes[nid] = node
            self.node_df.append([node['node_id'], nid, node['lon'], node['lat']])
            self.__emit_all(["Value", i])
        del n
        self.node_df = pd.DataFrame(self.node_df, columns=['A', 'B', 'C', 'D']).drop_duplicates(
            subset=['C', 'D']).to_records(index=False)

        logger.info("Setting data structures for links")
        self.__emit_all(["text", "Setting data structures for links"])
        self.__emit_all(["maxValue", len(alinks)])

        all_nodes = []
        for i, link in enumerate(alinks):
            osm_id = link.pop("id")
            _ = link.pop("type")
            all_nodes.extend(link["nodes"])
            self.links[osm_id] = link
            self.__emit_all(["Value", i])
        del alinks

        logger.info("Finalizing data structures")
        self.__emit_all(["text", "Finalizing data structures"])

        node_count = self.unique_count(np.array(all_nodes))

        return node_count

    def importing_links(self, node_count):
        node_ids = {}

        vars = {}
        vars["link_id"] = 1
        table = "links"
        fields = self.get_link_fields()
        self.__update_table_structure()
        field_names = ",".join(fields)

        logger.info("Adding network nodes")
        self.__emit_all(["text", "Adding network nodes"])
        sql = 'insert into nodes(node_id, is_centroid, osm_id, geometry) Values(?, 0, ?, MakePoint(?,?, 4326))'
        self.conn.executemany(sql, self.node_df)
        self.conn.commit()
        del self.node_df

        logger.info("Adding network links")
        self.__emit_all(["text", "Adding network links"])
        L = len(list(self.links.keys()))
        self.__emit_all(["maxValue", L])

        counter = 0
        mode_codes, not_found_tags = self.modes_per_link_type()
        owf, twf = self.field_osm_source()
        all_attrs = []
        all_osm_ids = list(self.links.keys())
        for osm_id in all_osm_ids:
            link = self.links.pop(osm_id)
            self.__emit_all(["Value", counter])
            counter += 1
            if counter % 1000 == 0:
<<<<<<< HEAD
                logger.info(f'Creating segments from {counter:,} out of {L:,} OSM link objects')
=======
                logger.info(f"Inserting segments from {counter:,} out of {L:,} OSM link objects")
>>>>>>> a2edf3fd
            vars["osm_id"] = osm_id
            vars["link_type"] = "default"
            linknodes = link["nodes"]
            linktags = link["tags"]

            indices = np.searchsorted(node_count[:, 0], linknodes)
            nodedegree = node_count[indices, 1]

            # Makes sure that beginning and end are end nodes for a link
            nodedegree[0] = 2
            nodedegree[-1] = 2

            intersections = np.where(nodedegree > 1)[0]
            segments = intersections.shape[0] - 1

            # Attributes that are common to all individual links/segments
            vars["direction"] = (linktags.get("oneway") == "yes") * 1

            for k, v in owf.items():
                vars[k] = linktags.get(v)

            for k, v in twf.items():
                val = linktags.get(v["osm_source"])
                if vars["direction"] == 0:
                    for d1, d2 in [("ab", "forward"), ("ba", "backward")]:
                        vars[f"{k}_{d1}"] = self.__get_link_property(d2, val, linktags, v)
                elif vars["direction"] == -1:
                    vars[f"{k}_ba"] = linktags.get(f"{v['osm_source']}:{'backward'}", val)
                elif vars["direction"] == 1:
                    vars[f"{k}_ab"] = linktags.get(f"{v['osm_source']}:{'forward'}", val)

            vars["modes"] = mode_codes.get(linktags.get("highway"), not_found_tags)

            vars["link_type"] = self.__link_type_quick_reference.get(
                vars["link_type"].lower(), self.__repair_link_type(vars["link_type"])
            )

            if len(vars["modes"]) > 0:
                for i in range(segments):
                    attributes = self.__build_link_data(vars, intersections, i, linknodes, node_ids, fields)
<<<<<<< HEAD
                    all_attrs.append(attributes)
=======
                    sql = self.insert_qry.format(table, field_names, ",".join(["?"] * (len(attributes) - 1)))
                    try:
                        self.curr.execute(sql, attributes)
                        self.curr.execute("Select a_node, b_node from links where link_id=?", [vars["link_id"]])
                        a, b = self.curr.fetchone()
                        self.curr.executemany(
                            "update nodes set osm_id=? where node_id=?",
                            [[linknodes[intersections[i]], a], [linknodes[intersections[i + 1]], b]],
                        )
                    except Exception as e:
                        data = list(vars.values())
                        logger.error("error when inserting link {}. Error {}".format(data, e.args))
                        logger.error(sql)
>>>>>>> a2edf3fd
                    vars["link_id"] += 1

            self.__emit_all(["text", f"{counter:,} of {L:,} super links added"])
            self.links[osm_id] = []
        sql = self.insert_qry.format(table, field_names, ','.join(['?'] * (len(all_attrs[0]) - 1)))
        logger.info("Adding network links")
        self.__emit_all(["text", "Adding network links"])
        try:
            self.curr.executemany(sql, all_attrs)
        except Exception as e:
            logger.error("error when inserting link {}. Error {}".format(all_attrs[0], e.args))
            logger.error(sql)
            raise e

        self.conn.commit()
        self.curr.close()

    def __worksetup(self):
        self.__link_types = LinkTypes(self)
        lts = self.__link_types.all_types()
        for lt_id, lt in lts.items():
            self.__model_link_types.append(lt.link_type)
            self.__model_link_type_ids.append(lt_id)

    def __update_table_structure(self):
        curr = self.conn.cursor()
        curr.execute("pragma table_info(Links)")
        structure = curr.fetchall()
        has_fields = [x[1].lower() for x in structure]
        fields = [field.lower() for field in self.get_link_fields()] + ["osm_id"]
        for field in [f for f in fields if f not in has_fields]:
            ltype = self.get_link_field_type(field).upper()
            curr.execute(f"Alter table Links add column {field} {ltype}")
        self.conn.commit()

    def __build_link_data(self, vars, intersections, i, linknodes, node_ids, fields):
        ii = intersections[i]
        jj = intersections[i + 1]
        all_nodes = [linknodes[x] for x in range(ii, jj + 1)]

        vars["a_node"] = node_ids.get(linknodes[ii], self.node_start)
        if vars["a_node"] == self.node_start:
            node_ids[linknodes[ii]] = vars["a_node"]
            self.node_start += 1

        vars["b_node"] = node_ids.get(linknodes[jj], self.node_start)
        if vars["b_node"] == self.node_start:
            node_ids[linknodes[jj]] = vars["b_node"]
            self.node_start += 1

        vars["distance"] = sum(
            [
                haversine(self.nodes[x]["lon"], self.nodes[x]["lat"], self.nodes[y]["lon"], self.nodes[y]["lat"])
                for x, y in zip(all_nodes[1:], all_nodes[:-1])
            ]
        )

        geometry = ["{} {}".format(self.nodes[x]["lon"], self.nodes[x]["lat"]) for x in all_nodes]
        geometry = "LINESTRING ({})".format(", ".join(geometry))

        attributes = [vars.get(x) for x in fields]
        attributes.append(geometry)
        return attributes

    def __repair_link_type(self, link_type: str) -> str:
        original_link_type = link_type
        link_type = "".join([x for x in link_type if x in string.ascii_letters + "_"]).lower()

        split = link_type.split("_")
        for i, piece in enumerate(split[1:]):
            if piece in ["link", "segment", "stretch"]:
                link_type = "_".join(split[0 : i + 1])

        if len(link_type) == 0:
            link_type = "empty"

        if len(self.__model_link_type_ids) >= 51 and link_type not in self.__model_link_types:
            link_type = "aggregate_link_type"

        if link_type in self.__model_link_types:
            lt = self.__link_types.get_by_name(link_type)
            if original_link_type not in lt.description:
                lt.description += f", {original_link_type}"
                lt.save()
            self.__link_type_quick_reference[original_link_type.lower()] = link_type
            return link_type

        letter = link_type[0]
        if letter in self.__model_link_type_ids:
            letter = letter.upper()
            if letter in self.__model_link_type_ids:
                for letter in string.ascii_letters:
                    if letter not in self.__model_link_type_ids:
                        break
        lt = self.__link_types.new(letter)
        lt.link_type = link_type
        lt.description = f"Link types from Open Street Maps: {original_link_type}"
        lt.save()
        self.__model_link_types.append(link_type)
        self.__model_link_type_ids.append(letter)
        self.__link_type_quick_reference[original_link_type.lower()] = link_type
        return link_type

    def __get_link_property(self, d2, val, linktags, v):
        vald = linktags.get(f"{v['osm_source']}:{d2}", val)
        if vald is None:
            return vald

        if vald.isdigit():
            if vald == val and v["osm_behaviour"] == "divide":
                vald = float(val) / 2
        return vald

    @staticmethod
    def unique_count(a):
        # From: https://stackoverflow.com/a/21124789/1480643
        unique, inverse = np.unique(a, return_inverse=True)
        count = np.zeros(len(unique), int)
        np.add.at(count, inverse, 1)
        return np.vstack((unique, count)).T

    @staticmethod
    def get_link_fields():
        p = Parameters()
        fields = p.parameters["network"]["links"]["fields"]
        owf = [list(x.keys())[0] for x in fields["one-way"]]

        twf1 = ["{}_ab".format(list(x.keys())[0]) for x in fields["two-way"]]
        twf2 = ["{}_ba".format(list(x.keys())[0]) for x in fields["two-way"]]

        return owf + twf1 + twf2 + ["osm_id"]

    @staticmethod
    def get_link_field_type(field_name):
        p = Parameters()
        fields = p.parameters["network"]["links"]["fields"]

        if field_name[-3:].lower() in ["_ab", "_ba"]:
            field_name = field_name[:-3]
            for tp in fields["two-way"]:
                if field_name in tp:
                    return tp[field_name]["type"]
        else:

            for tp in fields["one-way"]:
                if field_name in tp:
                    return tp[field_name]["type"]

    @staticmethod
    def field_osm_source():
        p = Parameters()
        fields = p.parameters["network"]["links"]["fields"]

        owf = {
            list(x.keys())[0]: x[list(x.keys())[0]]["osm_source"]
            for x in fields["one-way"]
            if "osm_source" in x[list(x.keys())[0]]
        }

        twf = {}
        for x in fields["two-way"]:
            if "osm_source" in x[list(x.keys())[0]]:
                twf[list(x.keys())[0]] = {
                    "osm_source": x[list(x.keys())[0]]["osm_source"],
                    "osm_behaviour": x[list(x.keys())[0]]["osm_behaviour"],
                }
        return owf, twf

    def modes_per_link_type(self):
        p = Parameters()
        modes = p.parameters["network"]["osm"]["modes"]

        cursor = self.conn.cursor()
        cursor.execute("SELECT mode_name, mode_id from modes")
        mode_codes = cursor.fetchall()
        mode_codes = {p[0]: p[1] for p in mode_codes}

        type_list = {}
        notfound = ""
        for mode, val in modes.items():
            all_types = val["link_types"]
            md = mode_codes[mode]
            for tp in all_types:
                type_list[tp] = "{}{}".format(type_list.get(tp, ""), md)
            if val["unknown_tags"]:
                notfound += md

        type_list = {k: "".join(set(v)) for k, v in type_list.items()}

        return type_list, "{}".format(notfound)

    @staticmethod
    def get_node_fields():
        p = Parameters()
        fields = p.parameters["network"]["nodes"]["fields"]
        fields = [list(x.keys())[0] for x in fields]
        return fields + ["osm_id"]<|MERGE_RESOLUTION|>--- conflicted
+++ resolved
@@ -148,11 +148,7 @@
             self.__emit_all(["Value", counter])
             counter += 1
             if counter % 1000 == 0:
-<<<<<<< HEAD
-                logger.info(f'Creating segments from {counter:,} out of {L:,} OSM link objects')
-=======
-                logger.info(f"Inserting segments from {counter:,} out of {L:,} OSM link objects")
->>>>>>> a2edf3fd
+                logger.info(f"Creating segments from {counter:,} out of {L:,} OSM link objects")
             vars["osm_id"] = osm_id
             vars["link_type"] = "default"
             linknodes = link["nodes"]
@@ -193,23 +189,7 @@
             if len(vars["modes"]) > 0:
                 for i in range(segments):
                     attributes = self.__build_link_data(vars, intersections, i, linknodes, node_ids, fields)
-<<<<<<< HEAD
                     all_attrs.append(attributes)
-=======
-                    sql = self.insert_qry.format(table, field_names, ",".join(["?"] * (len(attributes) - 1)))
-                    try:
-                        self.curr.execute(sql, attributes)
-                        self.curr.execute("Select a_node, b_node from links where link_id=?", [vars["link_id"]])
-                        a, b = self.curr.fetchone()
-                        self.curr.executemany(
-                            "update nodes set osm_id=? where node_id=?",
-                            [[linknodes[intersections[i]], a], [linknodes[intersections[i + 1]], b]],
-                        )
-                    except Exception as e:
-                        data = list(vars.values())
-                        logger.error("error when inserting link {}. Error {}".format(data, e.args))
-                        logger.error(sql)
->>>>>>> a2edf3fd
                     vars["link_id"] += 1
 
             self.__emit_all(["text", f"{counter:,} of {L:,} super links added"])
