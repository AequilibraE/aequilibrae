from copy import deepcopy

import geopandas as gpd
import shapely.wkb

from aequilibrae.project.basic_table import BasicTable
from aequilibrae.project.data_loader import DataLoader
from aequilibrae.project.network.link import Link
from aequilibrae.project.table_loader import TableLoader
from aequilibrae.utils.db_utils import commit_and_close
from aequilibrae.utils.spatialite_utils import connect_spatialite


class Links(BasicTable):
    """
    Access to the API resources to manipulate the links table in the network

    .. code-block:: python

        >>> from aequilibrae import Project

        >>> proj = Project.from_path("/tmp/test_project")

        >>> all_links = proj.network.links

        # We can just get one link in specific
        >>> link = all_links.get(1)

        # We can save changes for all links we have edited so far
        >>> all_links.save()
    """

    __max_id = -1

    #: Query sql for retrieving links
    sql = ""

    def __init__(self, net):
        super().__init__(net.project)
        self.__table_type__ = "links"
        self.__fields = []
        self.__items = {}
        self.__data = None

        if self.sql == "":
            self.refresh_fields()

    def get(self, link_id: int) -> Link:
        """Get a link from the network by its ``link_id``

        It raises an error if ``link_id`` does not exist

        :Arguments:
            **link_id** (:obj:`int`): ID of a link to retrieve

        :Returns:
            **link** (:obj:`Link`): Link object for requested link_id
        """
        link_id = int(link_id)
        if link_id in self.__items:
            link = self.__items[link_id]
            if not link._exists():
                raise Exception("Link was deleted")
            return link
        data = self.__link_data(link_id)
        if data:
            return self.__create_return_link(data)
        self.__existence_error(link_id)

    def new(self) -> Link:
        """Creates a new link

        :Returns:
            **link** (:obj:`Link`): A new link object populated only with ``link_id`` (not saved in the model yet)
        """

        data = {key: None for key in self.__fields}
        data["a_node"] = 0
        data["b_node"] = 0
        data["direction"] = 0
        data["link_type"] = "default"
        data["link_id"] = self.__new_link_id()
        return Link(data, self.project)
        # return self.__create_return_link(data)

    def copy_link(self, link_id: int) -> Link:
        """Creates a copy of a link with a new id

        It raises an error if ``link_id`` does not exist

        :Arguments:
            **link_id** (:obj:`int`): ID of the link to copy

        :Returns:
            **link** (:obj:`Link`): Link object for requested ``link_id``
        """

        data = self.__link_data(int(link_id))
        data["link_id"] = self.__new_link_id()

        # The geometry wrangling is just a workaround to signalize that the link is new
        # That allows saving of the link to work properly
        geo = data["geometry"]
        data["geometry"] = None
        link = self.__create_return_link(data)
        link.geometry = shapely.wkb.loads(geo)

        return link

    def delete(self, link_id: int) -> None:
        """Removes the link with ``link_id`` from the project

        :Arguments:
            **link_id** (:obj:`int`): ID of a link to delete
        """
        d = 1
        link_id = int(link_id)
        if link_id in self.__items:
            link = self.__items.pop(link_id)  # type: Link
            link.delete()
        else:
            with commit_and_close(connect_spatialite(self.project.path_to_file)) as conn:
                d = conn.execute("Delete from Links where link_id=?", [link_id]).rowcount
        if d:
            self.project.logger.warning(f"Link {link_id} was successfully removed from the project database")
        else:
            self.__existence_error(link_id)

    def refresh_fields(self) -> None:
        """After adding a field one needs to refresh all the fields recognized by the software"""
        tl = TableLoader()
        with commit_and_close(connect_spatialite(self.project.path_to_file)) as conn:
            self.__max_id = conn.execute("select coalesce(max(link_id),0) from Links").fetchone()[0]
            tl.load_structure(conn, "links")
        self.sql = tl.sql
        self.__fields = deepcopy(tl.fields)

    @property
    def data(self) -> gpd.GeoDataFrame:
        """Returns all links data as a Pandas DataFrame

        :Returns:
<<<<<<< HEAD
            **table** (:obj:`DataFrame`): Pandas DataFrame with all the links, complete with Geometry
=======
            **table** (:obj:`GeoDataFrame`): GeoPandas GeoDataFrame with all the nodes
>>>>>>> 5b6688ba
        """
        dl = DataLoader(self.project.path_to_file, "links")
        return dl.load_table()

    def refresh(self):
        """Refreshes all the links in memory"""
        lst = list(self.__items.keys())
        for k in lst:
            del self.__items[k]

    def save(self):
        for item in self.__items.values():
            item.save()

    def __del__(self):
        self.__items.clear()

    def __existence_error(self, link_id):
        raise ValueError(f"Link {link_id} does not exist in the model")

    def __link_data(self, link_id: int) -> dict:
        with commit_and_close(connect_spatialite(self.project.path_to_file)) as conn:
            data = conn.execute(f"{self.sql} where link_id=?", [link_id]).fetchone()
        if data:
            return dict(zip(self.__fields, data))
        raise ValueError("Link_id does not exist on the network")

    def __new_link_id(self):
        self.__max_id += 1
        return self.__max_id

    def __create_return_link(self, data):
        link = Link(data, self.project)
        self.__items[link.link_id] = link
        return link<|MERGE_RESOLUTION|>--- conflicted
+++ resolved
@@ -140,11 +140,7 @@
         """Returns all links data as a Pandas DataFrame
 
         :Returns:
-<<<<<<< HEAD
-            **table** (:obj:`DataFrame`): Pandas DataFrame with all the links, complete with Geometry
-=======
             **table** (:obj:`GeoDataFrame`): GeoPandas GeoDataFrame with all the nodes
->>>>>>> 5b6688ba
         """
         dl = DataLoader(self.project.path_to_file, "links")
         return dl.load_table()
