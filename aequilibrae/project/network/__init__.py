from .osm_downloader import OSMDownloader
from .network import Network
from .mode import Mode
from .modes import Modes
<<<<<<< HEAD
from .link_type import LinkType
=======
>>>>>>> cf90dadd
from .link_types import LinkTypes<|MERGE_RESOLUTION|>--- conflicted
+++ resolved
@@ -2,8 +2,4 @@
 from .network import Network
 from .mode import Mode
 from .modes import Modes
-<<<<<<< HEAD
-from .link_type import LinkType
-=======
->>>>>>> cf90dadd
 from .link_types import LinkTypes