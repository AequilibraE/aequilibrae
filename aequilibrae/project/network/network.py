import importlib.util as iutil
import math
from sqlite3 import Connection as sqlc
from typing import Dict

import numpy as np
import pandas as pd
import shapely.wkb
import shapely.wkt
from shapely.geometry import Polygon
from shapely.ops import unary_union

from aequilibrae.context import get_logger
from aequilibrae.parameters import Parameters
from aequilibrae.project.network import OSMDownloader
from aequilibrae.project.network.gmns_builder import GMNSBuilder
from aequilibrae.project.network.gmns_exporter import GMNSExporter
from aequilibrae.project.network.haversine import haversine
from aequilibrae.project.network.link_types import LinkTypes
from aequilibrae.project.network.links import Links
from aequilibrae.project.network.modes import Modes
from aequilibrae.project.network.nodes import Nodes
from aequilibrae.project.network.osm_builder import OSMBuilder
from aequilibrae.project.network.osm_utils.place_getter import placegetter
from aequilibrae.project.project_creation import req_link_flds, req_node_flds, protected_fields
from aequilibrae.utils import WorkerThread
from aequilibrae.utils.db_utils import commit_and_close
from aequilibrae.utils.spatialite_utils import connect_spatialite

spec = iutil.find_spec("PyQt5")
pyqt = spec is not None
if pyqt:
    from PyQt5.QtCore import pyqtSignal as SIGNAL


class Network(WorkerThread):
    """
    Network class. Member of an AequilibraE Project
    """

    if pyqt:
        netsignal = SIGNAL(object)

    req_link_flds = req_link_flds
    req_node_flds = req_node_flds
    protected_fields = protected_fields
    link_types: LinkTypes = None

    def __init__(self, project) -> None:
        from aequilibrae.paths import Graph

        WorkerThread.__init__(self, None)
        self.source = project.source  # type: sqlc
        self.graphs = {}  # type: Dict[Graph]
        self.project = project
        self.logger = project.logger
        self.modes = Modes(self)
        self.link_types = LinkTypes(self)
        self.links = Links(self)
        self.nodes = Nodes(self)

    def skimmable_fields(self):
        """
        Returns a list of all fields that can be skimmed

        :Returns:
            :obj:`list`: List of all fields that can be skimmed
        """

        with commit_and_close(connect_spatialite(self.project.path_to_file)) as conn:
            field_names = conn.execute("PRAGMA table_info(links);").fetchall()

        ignore_fields = ["ogc_fid", "geometry"] + self.req_link_flds
        skimmable = [
            "INT",
            "INTEGER",
            "TINYINT",
            "SMALLINT",
            "MEDIUMINT",
            "BIGINT",
            "UNSIGNED BIG INT",
            "INT2",
            "INT8",
            "REAL",
            "DOUBLE",
            "DOUBLE PRECISION",
            "FLOAT",
            "DECIMAL",
            "NUMERIC",
        ]
        all_fields = []

        for f in field_names:
            if f[1] in ignore_fields:
                continue
            for i in skimmable:
                if i in f[2].upper():
                    all_fields.append(f[1])
                    break

        all_fields.append("distance")
        real_fields = []
        for f in all_fields:
            if f[-2:] == "ab":
                if f[:-2] + "ba" in all_fields:
                    real_fields.append(f[:-3])
            elif f[-3:] != "_ba":
                real_fields.append(f)

        return real_fields

    def list_modes(self):
        """
        Returns a list of all the modes in this model

        :Returns:
            :obj:`list`: List of all modes
        """

        with commit_and_close(connect_spatialite(self.project.path_to_file)) as conn:
            all_modes = [x[0] for x in conn.execute("""select mode_id from modes""").fetchall()]
        return all_modes

    def create_from_osm(
        self,
        west: float = None,
        south: float = None,
        east: float = None,
        north: float = None,
        place_name: str = None,
        modes=["car", "transit", "bicycle", "walk"],
    ) -> None:
        """
        Downloads the network from Open-Street Maps

        :Arguments:
            **west** (:obj:`float`, Optional): West most coordinate of the download bounding box

            **south** (:obj:`float`, Optional): South most coordinate of the download bounding box

            **east** (:obj:`float`, Optional): East most coordinate of the download bounding box

            **place_name** (:obj:`str`, Optional): If not downloading with East-West-North-South boundingbox, this is
            required

            **modes** (:obj:`list`, Optional): List of all modes to be downloaded. Defaults to the modes in the parameter
            file

        .. code-block:: python

            >>> from aequilibrae import Project

            >>> p = Project()
            >>> p.new("/tmp/new_project")

            # We now choose a different overpass endpoint (say a deployment in your local network)
            >>> par = Parameters()
            >>> par.parameters['osm']['overpass_endpoint'] = "http://192.168.1.234:5678/api"

            # Because we have our own server, we can set a bigger area for download (in M2)
            >>> par.parameters['osm']['max_query_area_size'] = 10000000000

            # And have no pause between successive queries
            >>> par.parameters['osm']['sleeptime'] = 0

            # Save the parameters to disk
            >>> par.write_back()

            # Now we can import the network for any place we want
            # p.network.create_from_osm(place_name="my_beautiful_hometown")

            >>> p.close()
        """

        if self.count_links() > 0:
            raise FileExistsError("You can only import an OSM network into a brand new model file")

        with commit_and_close(connect_spatialite(self.project.path_to_file)) as conn:
            conn.execute("""ALTER TABLE links ADD COLUMN osm_id integer""")
            conn.execute("""ALTER TABLE nodes ADD COLUMN osm_id integer""")

        if isinstance(modes, (tuple, list)):
            modes = list(modes)
        elif isinstance(modes, str):
            modes = [modes]
        else:
            raise ValueError("'modes' needs to be string or list/tuple of string")

        if place_name is None:
            if min(east, west) < -180 or max(east, west) > 180 or min(north, south) < -90 or max(north, south) > 90:
                raise ValueError("Coordinates out of bounds")
            bbox = [west, south, east, north]
        else:
            bbox, report = placegetter(place_name)
            west, south, east, north = bbox
            if bbox is None:
                msg = f'We could not find a reference for place name "{place_name}"'
                self.logger.warning(msg)
                return
            for i in report:
                if "PLACE FOUND" in i:
                    self.logger.info(i)

        # Need to compute the size of the bounding box to not exceed it too much
        height = haversine((east + west) / 2, south, (east + west) / 2, north)
        width = haversine(east, (north + south) / 2, west, (north + south) / 2)
        area = height * width

        par = Parameters().parameters["osm"]
        max_query_area_size = par["max_query_area_size"]

        if area < max_query_area_size:
            polygons = [bbox]
        else:
            polygons = []
            parts = math.ceil(area / max_query_area_size)
            horizontal = math.ceil(math.sqrt(parts))
            vertical = math.ceil(parts / horizontal)
            dx = (east - west) / horizontal
            dy = (north - south) / vertical
            for i in range(horizontal):
                xmin = max(-180, west + i * dx)
                xmax = min(180, west + (i + 1) * dx)
                for j in range(vertical):
                    ymin = max(-90, south + j * dy)
                    ymax = min(90, south + (j + 1) * dy)
                    box = [xmin, ymin, xmax, ymax]
                    polygons.append(box)
        self.logger.info("Downloading data")
        self.downloader = OSMDownloader(polygons, modes, logger=self.logger)
        if pyqt:
            self.downloader.downloading.connect(self.signal_handler)

        self.downloader.doWork()

        self.logger.info("Building Network")
        self.builder = OSMBuilder(self.downloader.json, self.source, project=self.project)

        if pyqt:
            self.builder.building.connect(self.signal_handler)
        self.builder.doWork()

        self.logger.info("Network built successfully")

    def create_from_gmns(
        self,
        link_file_path: str,
        node_file_path: str,
        use_group_path: str = None,
        geometry_path: str = None,
        srid: int = 4326,
    ) -> None:
        """
        Creates AequilibraE model from links and nodes in GMNS format.

        :Arguments:
            **link_file_path** (:obj:`str`): Path to a links csv file in GMNS format

            **node_file_path** (:obj:`str`): Path to a nodes csv file in GMNS format

            **use_group_path** (:obj:`str`, Optional): Path to a csv table containing groupings of uses. This helps AequilibraE
            know when a GMNS use is actually a group of other GMNS uses

            **geometry_path** (:obj:`str`, Optional): Path to a csv file containing geometry information for a line object, if not
            specified in the link table

            **srid** (:obj:`int`, Optional): Spatial Reference ID in which the GMNS geometries were created
        """

        gmns_builder = GMNSBuilder(self, link_file_path, node_file_path, use_group_path, geometry_path, srid)
        gmns_builder.doWork()

        self.logger.info("Network built successfully")

    def export_to_gmns(self, path: str):
        """
        Exports AequilibraE network to csv files in GMNS format.

        :Arguments:
            **path** (:obj:`str`): Output folder path.
        """

        gmns_exporter = GMNSExporter(self, path)
        gmns_exporter.doWork()

        self.logger.info("Network exported successfully")

    def signal_handler(self, val):
        if pyqt:
            self.netsignal.emit(val)

    def build_graphs(self, fields: list = None, modes: list = None) -> None:
        """Builds graphs for all modes currently available in the model

        When called, it overwrites all graphs previously created and stored in the networks'
        dictionary of graphs

        :Arguments:
            **fields** (:obj:`list`, optional): When working with very large graphs with large number of fields in the
                                              database, it may be useful to specify which fields to use
            **modes** (:obj:`list`, optional): When working with very large graphs with large number of fields in the
                                              database, it may be useful to generate only those we need

        To use the *fields* parameter, a minimalistic option is the following

        .. code-block:: python

            >>> from aequilibrae import Project

            >>> p = Project.from_path("/tmp/test_project")
            >>> fields = ['distance']
            >>> p.network.build_graphs(fields, modes = ['c', 'w'])

        """
        from aequilibrae.paths import Graph

        with commit_and_close(connect_spatialite(self.project.path_to_file)) as conn:
            if fields is None:
                field_names = conn.execute("PRAGMA table_info(links);").fetchall()

                ignore_fields = ["ogc_fid", "geometry"]
                all_fields = [f[1] for f in field_names if f[1] not in ignore_fields]
            else:
                fields.extend(["link_id", "a_node", "b_node", "direction", "modes"])
                all_fields = list(set(fields))

            if modes is None:
                modes = conn.execute("select mode_id from modes;").fetchall()
                modes = [m[0] for m in modes]
            elif isinstance(modes, str):
                modes = [modes]

            sql = f"select {','.join(all_fields)} from links"

<<<<<<< HEAD
            df = pd.read_sql(sql, conn).fillna(value=np.nan)
            valid_fields = list(df.select_dtypes(np.number).columns) + ["modes"]
            sql = "select node_id from nodes where is_centroid=1 order by node_id;"
            centroids = np.array([i[0] for i in conn.execute(sql).fetchall()], np.uint32)
=======
        df = pd.read_sql(sql, self.conn).fillna(value=np.nan)
        valid_fields = list(df.select_dtypes(np.number).columns) + ["modes"]
        curr.execute("select node_id from nodes where is_centroid=1 order by node_id;")
        centroids = np.array([i[0] for i in curr.fetchall()], np.uint32)
        centroids = centroids if centroids.shape[0] else None
>>>>>>> 8675f644

        lonlat = self.nodes.lonlat.set_index("node_id")
        data = df[valid_fields]
        for m in modes:
            net = pd.DataFrame(data, copy=True)
            net.loc[~net.modes.str.contains(m), "b_node"] = net.loc[~net.modes.str.contains(m), "a_node"]
            g = Graph()
            g.mode = m
            g.network = net
            g.prepare_graph(centroids)
            g.set_blocked_centroid_flows(True)
            if centroids is None:
                get_logger().warning("Your graph has no centroids")
            g.lonlat_index = lonlat.loc[g.all_nodes]
            self.graphs[m] = g

    def set_time_field(self, time_field: str) -> None:
        """
        Set the time field for all graphs built in the model

        :Arguments:
            **time_field** (:obj:`str`): Network field with travel time information
        """
        for m, g in self.graphs.items():
            if time_field not in list(g.graph.columns):
                raise ValueError(f"{time_field} not available. Check if you have NULL values in the database")
            g.free_flow_time = time_field
            g.set_graph(time_field)
            self.graphs[m] = g

    def count_links(self) -> int:
        """
        Returns the number of links in the model

        :Returns:
            :obj:`int`: Number of links
        """
        return self.__count_items("link_id", "links", "link_id>=0")

    def count_centroids(self) -> int:
        """
        Returns the number of centroids in the model

        :Returns:
            :obj:`int`: Number of centroids
        """
        return self.__count_items("node_id", "nodes", "is_centroid=1")

    def count_nodes(self) -> int:
        """
        Returns the number of nodes in the model

        :Returns:
            :obj:`int`: Number of nodes
        """
        return self.__count_items("node_id", "nodes", "node_id>=0")

    def extent(self):
        """Queries the extent of the network included in the model

        :Returns:
            **model extent** (:obj:`Polygon`): Shapely polygon with the bounding box of the model network.
        """
        with commit_and_close(connect_spatialite(self.project.path_to_file)) as conn:
            poly = shapely.wkb.loads(conn.execute('Select ST_asBinary(GetLayerExtent("Links"))').fetchone()[0])
        return poly

    def convex_hull(self) -> Polygon:
        """Queries the model for the convex hull of the entire network

        :Returns:
            **model coverage** (:obj:`Polygon`): Shapely (Multi)polygon of the model network.
        """
        with commit_and_close(connect_spatialite(self.project.path_to_file)) as conn:
            sql = 'Select ST_asBinary("geometry") from Links where ST_Length("geometry") > 0;'
            links = [shapely.wkb.loads(x[0]) for x in conn.execute(sql).fetchall()]
        return unary_union(links).convex_hull

    def __count_items(self, field: str, table: str, condition: str) -> int:
        with commit_and_close(connect_spatialite(self.project.path_to_file)) as conn:
            c = conn.execute(f"select count({field}) from {table} where {condition};").fetchone()[0]
        return c<|MERGE_RESOLUTION|>--- conflicted
+++ resolved
@@ -332,18 +332,11 @@
 
             sql = f"select {','.join(all_fields)} from links"
 
-<<<<<<< HEAD
-            df = pd.read_sql(sql, conn).fillna(value=np.nan)
-            valid_fields = list(df.select_dtypes(np.number).columns) + ["modes"]
-            sql = "select node_id from nodes where is_centroid=1 order by node_id;"
-            centroids = np.array([i[0] for i in conn.execute(sql).fetchall()], np.uint32)
-=======
         df = pd.read_sql(sql, self.conn).fillna(value=np.nan)
         valid_fields = list(df.select_dtypes(np.number).columns) + ["modes"]
         curr.execute("select node_id from nodes where is_centroid=1 order by node_id;")
         centroids = np.array([i[0] for i in curr.fetchall()], np.uint32)
         centroids = centroids if centroids.shape[0] else None
->>>>>>> 8675f644
 
         lonlat = self.nodes.lonlat.set_index("node_id")
         data = df[valid_fields]
