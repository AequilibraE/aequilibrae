import math
from warnings import warn
from sqlite3 import Connection as sqlc
from typing import Dict
import numpy as np
import shapely.wkb
from shapely.geometry import Polygon
from shapely.ops import unary_union
from aequilibrae.project.network import OSMDownloader
from aequilibrae.project.network.osm_builder import OSMBuilder
from aequilibrae.project.network.osm_utils.place_getter import placegetter
from aequilibrae.project.network.haversine import haversine
from aequilibrae.project.network.modes import Modes
from aequilibrae.project.network.link_types import LinkTypes
from aequilibrae.project.network.links import Links
from aequilibrae.project.network.nodes import Nodes
from aequilibrae.paths import Graph
from aequilibrae.parameters import Parameters
from aequilibrae import logger
from aequilibrae.project.project_creation import req_link_flds, req_node_flds, protected_fields


class Network():
    """
    Network class. Member of an AequilibraE Project
    """
    req_link_flds = req_link_flds
    req_node_flds = req_node_flds
    protected_fields = protected_fields
    link_types: LinkTypes = None

    def __init__(self, project) -> None:
        self.conn = project.conn  # type: sqlc
        self.source = project.source  # type: sqlc
        self.graphs = {}  # type: Dict[Graph]
        self.modes = Modes(self)
        self.link_types = LinkTypes(self)
<<<<<<< HEAD
        self.links = Links(self)
        self.nodes = Nodes(self)
=======
        self.links = Links()
        self.nodes = Nodes()
>>>>>>> 827df964

    def skimmable_fields(self):
        """
        Returns a list of all fields that can be skimmed

        Returns:
            :obj:`list`: List of all fields that can be skimmed
        """
        curr = self.conn.cursor()
        curr.execute('PRAGMA table_info(links);')
        field_names = curr.fetchall()
        ignore_fields = ['ogc_fid', 'geometry'] + self.req_link_flds

        skimmable = ['INT', 'INTEGER', 'TINYINT', 'SMALLINT', 'MEDIUMINT', 'BIGINT', 'UNSIGNED BIG INT',
                     'INT2', 'INT8', 'REAL', 'DOUBLE', 'DOUBLE PRECISION', 'FLOAT', 'DECIMAL', 'NUMERIC']
        all_fields = []

        for f in field_names:
            if f[1] in ignore_fields:
                continue
            for i in skimmable:
                if i in f[2].upper():
                    all_fields.append(f[1])
                    break

        all_fields.append('distance')
        real_fields = []
        for f in all_fields:
            if f[-2:] == "ab":
                if f[:-2] + 'ba' in all_fields:
                    real_fields.append(f[:-3])
            elif f[-3:] != "_ba":
                real_fields.append(f)

        return real_fields

    def list_modes(self):
        """
        Returns a list of all the modes in this model

        Returns:
            :obj:`list`: List of all modes
        """
        curr = self.conn.cursor()
        curr.execute("""select mode_id from modes""")
        return [x[0] for x in curr.fetchall()]

    def create_from_osm(
            self,
            west: float = None,
            south: float = None,
            east: float = None,
            north: float = None,
            place_name: str = None,
            modes=["car", "transit", "bicycle", "walk"],
    ) -> None:
        """
        Downloads the network from Open-Street Maps

        Args:
            *west* (:obj:`float`, Optional): West most coordinate of the download bounding box

            *south* (:obj:`float`, Optional): South most coordinate of the download bounding box

            *east* (:obj:`float`, Optional): East most coordinate of the download bounding box

            *place_name* (:obj:`str`, Optional): If not downloading with East-West-North-South boundingbox, this is
            required

            *modes* (:obj:`list`, Optional): List of all modes to be downloaded. Defaults to the modes in the parameter
            file

            p = Project()
            p.new(nm)

        ::

            from aequilibrae import Project, Parameters
            p = Project()
            p.new('path/to/project')

            # We now choose a different overpass endpoint (say a deployment in your local network)
            par = Parameters()
            par.parameters['osm']['overpass_endpoint'] = "http://192.168.1.234:5678/api"

            # Because we have our own server, we can set a bigger area for download (in M2)
            par.parameters['osm']['max_query_area_size'] = 10000000000

            # And have no pause between successive queries
            par.parameters['osm']['sleeptime'] = 0

            # Save the parameters to disk
            par.write_back()

            # And do the import
            p.network.create_from_osm(place_name=my_beautiful_hometown)
            p.close()
        """

        if self.count_links() > 0:
            raise FileExistsError("You can only import an OSM network into a brand new model file")

        curr = self.conn.cursor()
        curr.execute("""ALTER TABLE links ADD COLUMN osm_id integer""")
        curr.execute("""ALTER TABLE nodes ADD COLUMN osm_id integer""")
        self.conn.commit()

        if isinstance(modes, (tuple, list)):
            modes = list(modes)
        elif isinstance(modes, str):
            modes = [modes]
        else:
            raise ValueError("'modes' needs to be string or list/tuple of string")

        if place_name is None:
            if min(east, west) < -180 or max(east, west) > 180 or min(north, south) < -90 or max(north, south) > 90:
                raise ValueError("Coordinates out of bounds")
            bbox = [west, south, east, north]
        else:
            bbox, report = placegetter(place_name)
            west, south, east, north = bbox
            if bbox is None:
                msg = f'We could not find a reference for place name "{place_name}"'
                warn(msg)
                logger.warning(msg)
                return
            for i in report:
                if "PLACE FOUND" in i:
                    logger.info(i)

        # Need to compute the size of the bounding box to not exceed it too much
        height = haversine((east + west) / 2, south, (east + west) / 2, north)
        width = haversine(east, (north + south) / 2, west, (north + south) / 2)
        area = height * width

        par = Parameters().parameters['osm']
        max_query_area_size = par['max_query_area_size']

        if area < max_query_area_size:
            polygons = [bbox]
        else:
            polygons = []
            parts = math.ceil(area / max_query_area_size)
            horizontal = math.ceil(math.sqrt(parts))
            vertical = math.ceil(parts / horizontal)
            dx = (east - west) / horizontal
            dy = (north - south) / vertical
            for i in range(horizontal):
                xmin = max(-180, west + i * dx)
                xmax = min(180, west + (i + 1) * dx)
                for j in range(vertical):
                    ymin = max(-90, south + j * dy)
                    ymax = min(90, south + (j + 1) * dy)
                    box = [xmin, ymin, xmax, ymax]
                    polygons.append(box)
        logger.info("Downloading data")
        self.downloader = OSMDownloader(polygons, modes)
        self.downloader.doWork()

        logger.info("Building Network")
        self.builder = OSMBuilder(self.downloader.json, self.source)
        self.builder.doWork()

        logger.info("Network built successfully")

    def build_graphs(self, fields: list = None, modes: list = None) -> None:
        """Builds graphs for all modes currently available in the model

        When called, it overwrites all graphs previously created and stored in the networks'
        dictionary of graphs

        Args:
            *fields* (:obj:`list`, optional): When working with very large graphs with large number of fields in the
                                              database, it may be useful to specify which fields to use
            *modes* (:obj:`list`, optional): When working with very large graphs with large number of fields in the
                                              database, it may be useful to generate only those we need

        To use the *fields* parameter, a minimalistic option is the following
        ::

            p = Project()
            p.open(nm)
            fields = ['distance']
            p.network.build_graphs(fields, modes = ['c', 'w'])

        """
        curr = self.conn.cursor()

        if fields is None:
            curr.execute('PRAGMA table_info(links);')
            field_names = curr.fetchall()

            ignore_fields = ['ogc_fid', 'geometry']
            all_fields = [f[1] for f in field_names if f[1] not in ignore_fields]
        else:
            fields.extend(['link_id', 'a_node', 'b_node', 'direction', 'modes'])
            all_fields = list(set(fields))

        if modes is None:
            modes = curr.execute('select mode_id from modes;').fetchall()
            modes = [m[0] for m in modes]
        elif isinstance(modes, str):
            modes = [modes]

        raw_links = curr.execute(f"select {','.join(all_fields)} from links").fetchall()
        links = []
        for link in raw_links:
            lk = list(map(lambda x: np.nan if x is None else x, link))
            links.append(lk)

        data = np.core.records.fromrecords(links, names=all_fields)

        valid_fields = []
        removed_fields = []
        for f in all_fields:
            if np.issubdtype(data[f].dtype, np.floating) or np.issubdtype(data[f].dtype, np.integer):
                valid_fields.append(f)
            else:
                removed_fields.append(f)
        if len(removed_fields) > 1:
<<<<<<< HEAD
            logger.warn(f'Fields were removed from Graph for being non-numeric: {",".join(removed_fields)}')
=======
            logger.warning(f'Fields were removed from Graph for being non-numeric: {",".join(removed_fields)}')
>>>>>>> 827df964

        curr.execute('select node_id from nodes where is_centroid=1 order by node_id;')
        centroids = np.array([i[0] for i in curr.fetchall()], np.uint32)

        for m in modes:
            w = np.core.defchararray.find(data['modes'], m)
            net = np.array(data[valid_fields], copy=True)
            net['b_node'][w < 0] = net['a_node'][w < 0]

            g = Graph()
            g.mode = m
            g.network = net
            g.network_ok = True
            g.status = 'OK'
            g.prepare_graph(centroids)
            g.set_blocked_centroid_flows(True)
            self.graphs[m] = g

    def set_time_field(self, time_field: str) -> None:
        """
        Set the time field for all graphs built in the model

        Args:
            *time_field* (:obj:`str`): Network field with travel time information
        """
        for m, g in self.graphs.items():  # type: str, Graph
            if time_field not in list(g.graph.dtype.names):
                raise ValueError(f"{time_field} not available. Check if you have NULL values in the database")
            g.free_flow_time = time_field
            g.set_graph(time_field)
            self.graphs[m] = g

    def count_links(self) -> int:
        """
        Returns the number of links in the model

        Returns:
            :obj:`int`: Number of links
        """
        return self.__count_items('link_id', 'links', 'link_id>=0')

    def count_centroids(self) -> int:
        """
        Returns the number of centroids in the model

        Returns:
            :obj:`int`: Number of centroids
        """
        return self.__count_items('node_id', 'nodes', 'is_centroid=1')

    def count_nodes(self) -> int:
        """
        Returns the number of nodes in the model

        Returns:
            :obj:`int`: Number of nodes
        """
        return self.__count_items('node_id', 'nodes', 'node_id>=0')
<<<<<<< HEAD

    def add_centroid(self, node_id: int, coords: List[float], modes: str) -> None:
        """
               Adds a centroid and centroid connectors for the desired modes to the network file

               Args:
                   *node_id* (:obj:`int`): ID for the centroid to be included in the network

                   *coords* (:obj:`List`): XY Coordinates for centroid -> [LONGITUDE, LATITUDE]

                   *modes* (:obj:`str`): Modes for which centroids connectors should be added
               """
        pass
=======

    def extent(self):
        """Queries the extent of the network included in the model

        Returns:
            *model extent* (:obj:`Polygon`): Shapely polygon with the bounding box of the model network.
        """
        curr = self.conn.cursor()
        curr.execute('Select ST_asBinary(GetLayerExtent("Links"))')
        poly = shapely.wkb.loads(curr.fetchone()[0])
        return poly

    def convex_hull(self) -> Polygon:
        """ Queries the model for the convex hull of the entire network

        Returns:
            *model coverage* (:obj:`Polygon`): Shapely (Multi)polygon of the model network.
        """
        curr = self.conn.cursor()
        curr.execute('Select ST_asBinary("geometry") from Links where ST_Length("geometry") > 0;')
        links = [shapely.wkb.loads(x[0]) for x in curr.fetchall()]
        return unary_union(links).convex_hull
>>>>>>> 827df964

    def __count_items(self, field: str, table: str, condition: str) -> int:
        c = self.conn.cursor()
        c.execute(f"""select count({field}) from {table} where {condition};""")
        return c.fetchone()[0]<|MERGE_RESOLUTION|>--- conflicted
+++ resolved
@@ -35,13 +35,8 @@
         self.graphs = {}  # type: Dict[Graph]
         self.modes = Modes(self)
         self.link_types = LinkTypes(self)
-<<<<<<< HEAD
-        self.links = Links(self)
-        self.nodes = Nodes(self)
-=======
         self.links = Links()
         self.nodes = Nodes()
->>>>>>> 827df964
 
     def skimmable_fields(self):
         """
@@ -262,11 +257,7 @@
             else:
                 removed_fields.append(f)
         if len(removed_fields) > 1:
-<<<<<<< HEAD
-            logger.warn(f'Fields were removed from Graph for being non-numeric: {",".join(removed_fields)}')
-=======
             logger.warning(f'Fields were removed from Graph for being non-numeric: {",".join(removed_fields)}')
->>>>>>> 827df964
 
         curr.execute('select node_id from nodes where is_centroid=1 order by node_id;')
         centroids = np.array([i[0] for i in curr.fetchall()], np.uint32)
@@ -325,21 +316,6 @@
             :obj:`int`: Number of nodes
         """
         return self.__count_items('node_id', 'nodes', 'node_id>=0')
-<<<<<<< HEAD
-
-    def add_centroid(self, node_id: int, coords: List[float], modes: str) -> None:
-        """
-               Adds a centroid and centroid connectors for the desired modes to the network file
-
-               Args:
-                   *node_id* (:obj:`int`): ID for the centroid to be included in the network
-
-                   *coords* (:obj:`List`): XY Coordinates for centroid -> [LONGITUDE, LATITUDE]
-
-                   *modes* (:obj:`str`): Modes for which centroids connectors should be added
-               """
-        pass
-=======
 
     def extent(self):
         """Queries the extent of the network included in the model
@@ -362,7 +338,6 @@
         curr.execute('Select ST_asBinary("geometry") from Links where ST_Length("geometry") > 0;')
         links = [shapely.wkb.loads(x[0]) for x in curr.fetchall()]
         return unary_union(links).convex_hull
->>>>>>> 827df964
 
     def __count_items(self, field: str, table: str, condition: str) -> int:
         c = self.conn.cursor()
