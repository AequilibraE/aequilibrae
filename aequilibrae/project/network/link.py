from .safe_class import SafeClass
from aequilibrae.project.database_connection import database_connection
from aequilibrae.project.network.mode import Mode
from aequilibrae import logger


class Link(SafeClass):
    """A Link object represents a single record in the *links* table

    ::

        from aequilibrae import Project

        proj = Project()
        proj.open('path/to/project/folder')

        all_links = proj.network.links

        # Let's get a mode to work with
        modes = proj.network.modes
        car_mode = modes.get('c')

        # We can just get one link in specific
        link1 = all_links.get(4523)
        link2 = all_links.get(3254)

        # We can find out which fields exist for the links
        which_fields_do_we_have = link1.data_fields()

        # And edit each one like this
        link1.lanes_ab = 3
        link1.lanes_ba = 2

        # we can drop a mode from the link
        link1.drop_mode(car_mode)
        # or link1.drop_mode('c')

        # we can add a mode to the link
        link2.add_mode(car_mode)
        # or link2.add_mode('c')

        # Or set all modes at once
        link2.set_modes('cmtw')

        # We can just save the link
        link1.save()
        link2.save()
        """
<<<<<<< HEAD

=======
>>>>>>> 827df964
    def __init__(self, dataset):
        super().__init__(dataset)
        self.__fields = list(dataset.keys())

        self.__new = dataset['geometry'] is None
        self.__stil_exists = True
<<<<<<< HEAD
        self.__srid = 4326
=======
        self._table = 'links'
>>>>>>> 827df964

    def delete(self):
        """Deletes link from database"""
        conn = database_connection()
        curr = conn.cursor()
        curr.execute(f'DELETE FROM links where link_id="{self.link_id}"')
        conn.commit()
        self.__stil_exists = False

    def save(self):
        """Saves link to database"""
        conn = database_connection()
        curr = conn.cursor()

        if self.__new:
<<<<<<< HEAD
            data, sql = self.__save_new_link()
=======
            data, sql = self._save_new_with_geometry()
>>>>>>> 827df964
        else:
            data, sql = self.__save_existing_link()

        if not data:
            return
        logger.error(sql)
        curr.execute(sql, data)
        conn.commit()
        conn.close()
        self.__new = False

        for key in self.__original__.keys():
            self.__original__[key] = self.__dict__[key]

    def set_modes(self, modes: str):
        """Sets the modes acceptable for this link

        Args:
            *modes* (:obj:`str`): string with all mode_ids to be assigned to this link
        """

        if not isinstance(modes, str):
            raise ValueError('Modes field needs to be a string')
        if modes == '':
            raise ValueError('Modes field needs to have at least one mode')

        self.__dict__["modes"] = modes

    def add_mode(self, mode: [str, Mode]):
        """Adds a new mode to this link

        Raises a warning if mode is already allowed on the link, and fails if mode does not exist

        Args:
            *mode_id* (:obj:`str` or `Mode`): Mode_id of the mode or mode object to be added to the link
        """
        mode_id = self.__validate(mode)

        if mode_id in self.modes:
            logger.warning('Mode already active for this link')
            return

        self.__dict__["modes"] += mode_id

    def drop_mode(self, mode: [str, Mode]):
        """Removes a mode from this link

        Raises a warning if mode is already NOT allowed on the link, and fails if mode does not exist

        Args:
            *mode_id* (:obj:`str` or `Mode`): Mode_id of the mode or mode object to be removed from the link
        """

        mode_id = self.__validate(mode)

        if mode_id not in self.modes:
            logger.warning('Mode already inactive for this link')
            return

        if len(self.modes) == 1:
            raise ValueError('Link needs to have at least one mode')

        self.__dict__['modes'] = self.modes.replace(mode_id, '')

    def data_fields(self) -> list:
        """lists all data fields for the link, as available in the database

        Returns:
            *data fields* (:obj:`list`): list of all fields available for editing
        """

        return list(self.__original__.keys())

    def _exists(self):
        return self.__stil_exists

    def __validate(self, mode: [str, Mode]) -> str:
        if isinstance(mode, Mode):
            mode_id = mode.mode_id
        elif isinstance(mode, str):
            if len(mode) > 1:
                raise ValueError('A mode_id is a single character')
            mode_id = mode
        else:
            raise TypeError('You should provide a mode id (string) or a Mode object')
        return mode_id

    def __save_existing_link(self):
        data = []
        if self.link_id != self.__original__['link_id']:
            raise ValueError('One cannot change the link_id')

        txts = []
        for key, val in self.__dict__.items():
            if key not in self.__original__:
                continue
            if val != self.__original__[key]:
                if key == 'geometry' and val is not None:
<<<<<<< HEAD
                    data.extend([val.wkb, self.__srid])
=======
                    data.extend([val.wkb, self.__srid__])
>>>>>>> 827df964
                    txts.append('geometry=GeomFromWKB(?, ?)')
                else:
                    data.append(val)
                    txts.append(f'"{key}"=?')

        if not data:
            logger.warning(f'Nothing to update for link {self.link_id}')
            return None, None

        txts = ','.join(txts) + ' where link_id=?'
        data.append(self.link_id)
        sql = f'Update Links set {txts}'
        return data, sql

<<<<<<< HEAD
    def __save_new_link(self):
        data = []
        up_keys = []
        for key, val in self.__dict__.items():
            if key not in self.__original__ or key == 'geometry':
                continue
            up_keys.append(f'"{key}"')
            data.append(val)
        markers = ','.join(['?'] * len(up_keys)) + ',GeomFromWKB(?, ?)'
        up_keys.append('geometry')
        data.extend([self.geometry.wkb, self.__srid])
        sql = f'Insert into links ({",".join(up_keys)}) values({markers})'
        return data, sql

=======
>>>>>>> 827df964
    def __setattr__(self, instance, value) -> None:
        if instance not in self.__dict__ and instance[:1] != "_":
            raise AttributeError(f'"{instance}" is not a valid attribute for a link')
        if instance == 'modes':
            self.set_modes(value)
<<<<<<< HEAD
        elif instance == 'link_type':
            raise NotImplementedError('Setting link_type is a little tricky')
=======
>>>>>>> 827df964
        elif instance == 'a_node':
            raise AttributeError('Setting a_node is not allowed')
        elif instance == 'b_node':
            raise AttributeError('Setting b_node is not allowed')
        elif instance == 'link_id':
            raise ValueError('Changing a link_id is not supported. Create a new one and delete this')
        else:
            self.__dict__[instance] = value<|MERGE_RESOLUTION|>--- conflicted
+++ resolved
@@ -46,21 +46,13 @@
         link1.save()
         link2.save()
         """
-<<<<<<< HEAD
-
-=======
->>>>>>> 827df964
     def __init__(self, dataset):
         super().__init__(dataset)
         self.__fields = list(dataset.keys())
 
         self.__new = dataset['geometry'] is None
         self.__stil_exists = True
-<<<<<<< HEAD
-        self.__srid = 4326
-=======
         self._table = 'links'
->>>>>>> 827df964
 
     def delete(self):
         """Deletes link from database"""
@@ -76,11 +68,7 @@
         curr = conn.cursor()
 
         if self.__new:
-<<<<<<< HEAD
-            data, sql = self.__save_new_link()
-=======
             data, sql = self._save_new_with_geometry()
->>>>>>> 827df964
         else:
             data, sql = self.__save_existing_link()
 
@@ -179,11 +167,7 @@
                 continue
             if val != self.__original__[key]:
                 if key == 'geometry' and val is not None:
-<<<<<<< HEAD
-                    data.extend([val.wkb, self.__srid])
-=======
                     data.extend([val.wkb, self.__srid__])
->>>>>>> 827df964
                     txts.append('geometry=GeomFromWKB(?, ?)')
                 else:
                     data.append(val)
@@ -198,33 +182,11 @@
         sql = f'Update Links set {txts}'
         return data, sql
 
-<<<<<<< HEAD
-    def __save_new_link(self):
-        data = []
-        up_keys = []
-        for key, val in self.__dict__.items():
-            if key not in self.__original__ or key == 'geometry':
-                continue
-            up_keys.append(f'"{key}"')
-            data.append(val)
-        markers = ','.join(['?'] * len(up_keys)) + ',GeomFromWKB(?, ?)'
-        up_keys.append('geometry')
-        data.extend([self.geometry.wkb, self.__srid])
-        sql = f'Insert into links ({",".join(up_keys)}) values({markers})'
-        return data, sql
-
-=======
->>>>>>> 827df964
     def __setattr__(self, instance, value) -> None:
         if instance not in self.__dict__ and instance[:1] != "_":
             raise AttributeError(f'"{instance}" is not a valid attribute for a link')
         if instance == 'modes':
             self.set_modes(value)
-<<<<<<< HEAD
-        elif instance == 'link_type':
-            raise NotImplementedError('Setting link_type is a little tricky')
-=======
->>>>>>> 827df964
         elif instance == 'a_node':
             raise AttributeError('Setting a_node is not allowed')
         elif instance == 'b_node':
