from sqlite3 import Connection
from copy import deepcopy
import pandas as pd
from aequilibrae.project.network.node import Node
from aequilibrae.project.field_editor import FieldEditor
from aequilibrae.project.table_loader import TableLoader
from aequilibrae.project.data_loader import DataLoader
from aequilibrae.project.database_connection import database_connection


class Nodes:
    """
    Access to the API resources to manipulate the links table in the network

    ::

        from aequilibrae import Project

        proj = Project()
        proj.open('path/to/project/folder')

        all_nodes = proj.network.nodes

        # We can just get one link in specific
        node = all_nodes.get(7894)

        # We can save changes for all nodes we have edited so far
        all_nodes.save()
    """
    __items = {}

    #: Query sql for retrieving nodes
    sql = ''

    def __init__(self):
        self.__all_nodes = []
        self.conn = database_connection()
        self.curr = self.conn.cursor()
        tl = TableLoader()
        tl.load_structure(self.curr, 'nodes')
        self.sql = tl.sql

        self.__fields = deepcopy(tl.fields)

    def get(self, node_id: int) -> Node:
        """Get a node from the network by its **node_id**

        It raises an error if node_id does not exist

        Args:
            *node_id* (:obj:`int`): Id of a node to retrieve

        Returns:
            *node* (:obj:`Node`): Node object for requested node_id
            """

        if node_id in self.__items:
            node = self.__items[node_id]

            # If this element has not been renumbered, we return it. Otherwise we
            # store the object under its new number and carry on
            if node.node_id == node_id:
                return node
            else:
                self.__items[node.node_id] = self.__items.pop(node_id)

        self.curr.execute(f'{self.sql} where node_id=?', [node_id])
        data = self.curr.fetchone()
        if data:
            data = {key: val for key, val in zip(self.__fields, data)}
            node = Node(data)
            self.__items[node.node_id] = node
            return node

        raise ValueError(f'Node {node_id} does not exist in the model')

    def save(self):
        """Saves all nodes that have been retrieved (and edited) so far"""
        nodes = [node for node in self.__items.values()]
        for node in nodes:  # type: Node
            node.save()

<<<<<<< HEAD
    @property
    def data(self) -> pd.DataFrame:
        """ Returns all nodes data as a Pandas dataFrame

        Returns:
            *table* (:obj:`DataFrame`): Pandas dataframe with all the nodes, complete with Geometry
        """
        dl = DataLoader(self.conn, 'nodes')
        return dl.load_table()
=======
    def new_centroid(self, node_id: int) -> Node:
        """Creates a new centroid with a given ID

        Args:
            *node_id* (:obj:`int`): Id of the centroid to be created
        """

        self.curr.execute('select count(*) from nodes where node_id=?', [node_id])
        if self.curr.fetchone()[0] > 0:
            raise Exception('Node_id already exists. Failed to create it')

        data = {key: None for key in self.__fields}
        data['node_id'] = node_id
        data['is_centroid'] = 1
        node = Node(data)
        self.__items[node_id] = node
        return node
>>>>>>> f9d27317

    @staticmethod
    def fields() -> FieldEditor:
        """Returns a FieldEditor class instance to edit the Links table fields and their metadata

        Returns:
            *field_editor* (:obj:`FieldEditor`): A field editor configured for editing the Links table
            """
        return FieldEditor('nodes')

    def __copy__(self):
        raise Exception('Links object cannot be copied')

    def __deepcopy__(self, memodict=None):
        raise Exception('Links object cannot be copied')

    def __del__(self):
        self.__items.clear()<|MERGE_RESOLUTION|>--- conflicted
+++ resolved
@@ -80,7 +80,6 @@
         for node in nodes:  # type: Node
             node.save()
 
-<<<<<<< HEAD
     @property
     def data(self) -> pd.DataFrame:
         """ Returns all nodes data as a Pandas dataFrame
@@ -90,7 +89,7 @@
         """
         dl = DataLoader(self.conn, 'nodes')
         return dl.load_table()
-=======
+
     def new_centroid(self, node_id: int) -> Node:
         """Creates a new centroid with a given ID
 
@@ -108,7 +107,6 @@
         node = Node(data)
         self.__items[node_id] = node
         return node
->>>>>>> f9d27317
 
     @staticmethod
     def fields() -> FieldEditor:
