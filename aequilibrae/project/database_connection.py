<<<<<<< HEAD
import os
=======
>>>>>>> d799f9af
from os.path import join
import sqlite3
from aequilibrae.context import get_active_project
<<<<<<< HEAD

spec = iutil.find_spec("qgis")
inside_qgis = spec is not None
=======
from aequilibrae.utils.spatialite_utils import connect_spatialite
>>>>>>> d799f9af


def database_connection(table_type: str, project_path=None) -> sqlite3.Connection:
    project_path = project_path or get_active_project().project_base_path
<<<<<<< HEAD
    data_name = "project_database.sqlite" if table_type == "network" else "public_transport.sqlite"
    file_name = join(project_path, data_name)
    if not os.path.exists(file_name):
        raise FileExistsError
    if inside_qgis:
        import qgis

        return qgis.utils.spatialite_connect(file_name)
    else:
        return spatialite_connection(sqlite3.connect(file_name))
=======
    return connect_spatialite(join(project_path, "project_database.sqlite"))
>>>>>>> d799f9af
<|MERGE_RESOLUTION|>--- conflicted
+++ resolved
@@ -1,32 +1,9 @@
-<<<<<<< HEAD
-import os
-=======
->>>>>>> d799f9af
 from os.path import join
 import sqlite3
 from aequilibrae.context import get_active_project
-<<<<<<< HEAD
-
-spec = iutil.find_spec("qgis")
-inside_qgis = spec is not None
-=======
 from aequilibrae.utils.spatialite_utils import connect_spatialite
->>>>>>> d799f9af
 
 
 def database_connection(table_type: str, project_path=None) -> sqlite3.Connection:
     project_path = project_path or get_active_project().project_base_path
-<<<<<<< HEAD
-    data_name = "project_database.sqlite" if table_type == "network" else "public_transport.sqlite"
-    file_name = join(project_path, data_name)
-    if not os.path.exists(file_name):
-        raise FileExistsError
-    if inside_qgis:
-        import qgis
-
-        return qgis.utils.spatialite_connect(file_name)
-    else:
-        return spatialite_connection(sqlite3.connect(file_name))
-=======
-    return connect_spatialite(join(project_path, "project_database.sqlite"))
->>>>>>> d799f9af
+    return connect_spatialite(join(project_path, "project_database.sqlite"))