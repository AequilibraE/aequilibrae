CREATE TABLE 'zones' (ogc_fid    INTEGER PRIMARY KEY,
                      zone_id    INTEGER UNIQUE NOT NULL,
                      area       NUMERIC,
                      "name"     TEXT,
                      population INTEGER,
                      employment INTEGER);

--#
SELECT AddGeometryColumn( 'zones', 'geometry', 4326, 'MULTIPOLYGON', 'XY', 1);
<<<<<<< HEAD
#
CREATE UNIQUE INDEX idx_zone ON zones (zone_id);
#
=======

--#
>>>>>>> 23b11163
INSERT INTO 'attributes_documentation' (name_table, attribute, description) VALUES('zones','zone_id', 'Unique node ID');
--#
INSERT INTO 'attributes_documentation' (name_table, attribute, description) VALUES('zones','area', 'Area of the zone in km2');
--#
INSERT INTO 'attributes_documentation' (name_table, attribute, description) VALUES('zones','name', 'Name of the zone, if any');
--#
INSERT INTO 'attributes_documentation' (name_table, attribute, description) VALUES('zones','population', "Zone's total population");
--#
INSERT INTO 'attributes_documentation' (name_table, attribute, description) VALUES('zones','employment', "Zone's total employment");<|MERGE_RESOLUTION|>--- conflicted
+++ resolved
@@ -7,14 +7,9 @@
 
 --#
 SELECT AddGeometryColumn( 'zones', 'geometry', 4326, 'MULTIPOLYGON', 'XY', 1);
-<<<<<<< HEAD
-#
+--#
 CREATE UNIQUE INDEX idx_zone ON zones (zone_id);
-#
-=======
-
 --#
->>>>>>> 23b11163
 INSERT INTO 'attributes_documentation' (name_table, attribute, description) VALUES('zones','zone_id', 'Unique node ID');
 --#
 INSERT INTO 'attributes_documentation' (name_table, attribute, description) VALUES('zones','area', 'Area of the zone in km2');
