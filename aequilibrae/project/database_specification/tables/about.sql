--- conflicted
+++ resolved
@@ -31,14 +31,10 @@
 --#
 INSERT INTO 'about' (infoname) VALUES('projection');
 
-<<<<<<< HEAD
-#
+--#
 INSERT INTO 'about' (infoname) VALUES('driving_side');
 
-#
-=======
 --#
->>>>>>> f9d27317
 INSERT INTO 'about' (infoname) VALUES('license');
 
 --#
