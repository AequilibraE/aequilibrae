--- conflicted
+++ resolved
@@ -31,14 +31,10 @@
 --#
 INSERT INTO 'about' (infoname) VALUES('projection');
 
-<<<<<<< HEAD
-#
+--#
 INSERT INTO 'about' (infoname) VALUES('driving_side');
 
-#
-=======
 --#
->>>>>>> 23b11163
 INSERT INTO 'about' (infoname) VALUES('license');
 
 --#
