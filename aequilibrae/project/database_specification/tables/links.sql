--- conflicted
+++ resolved
@@ -34,14 +34,10 @@
 --#
 CREATE INDEX idx_link_link_type ON links (link_type);
 
-<<<<<<< HEAD
-#
-=======
 --#
 CREATE UNIQUE INDEX idx_links_a_node_b_node ON links (a_node, b_node);
 
 --#
->>>>>>> f9d27317
 INSERT INTO 'attributes_documentation' (name_table, attribute, description) VALUES('links','link_id', 'Unique link ID');
 --#
 INSERT INTO 'attributes_documentation' (name_table, attribute, description) VALUES('links','a_node', 'origin node for the link');
