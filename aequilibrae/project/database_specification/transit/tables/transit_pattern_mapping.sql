--- conflicted
+++ resolved
@@ -8,18 +8,12 @@
 	seq         INTEGER NOT NULL,
 	link	    INTEGER NOT NULL,
 	dir	        INTEGER NOT NULL,
-<<<<<<< HEAD
-	PRIMARY KEY(pattern_id,"seq"),
-	FOREIGN KEY(pattern_id) REFERENCES routes(pattern_id) deferrable initially deferred,
-	FOREIGN KEY(link) REFERENCES Link(link) deferrable initially deferred
-=======
 	stop_id		INTEGER,
 	"offset"    REAL,
 	-- PRIMARY KEY(pattern_id, "seq"),
 	FOREIGN KEY (stop_id) REFERENCES stops(stop_id),
 	FOREIGN KEY(pattern_id) REFERENCES routes(pattern_id) deferrable initially deferred
 	-- FOREIGN KEY(link) REFERENCES routes_links(link) deferrable initially deferred
->>>>>>> e3cb3fe4
 );
 
 --#
