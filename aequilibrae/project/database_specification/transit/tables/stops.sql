--@ The *stops* table holds information on the stops where vehicles
--@ pick up or drop off riders. This table information comes from
--@ the GTFS file *stops.txt*. You can find more information about
--@ `the stops table here <https://gtfs.org/documentation/schedule/reference/#stopstxt>`_.
--@ 
--@ **stop_id** is an unique identifier for a stop
--@ 
--@ **stop** idenfifies a stop, statio, or station entrance
--@ 
--@ **agency_id** identifies the agency fot the specified route
--@ 
--@ **link** identifies the *link_id* in the links table that corresponds to the
--@ pattern matching
--@ 
--@ **dir** indicates the direction of travel for a trip
--@ 
--@ **name** identifies the name of a stop
--@ 
--@ **parent_station** defines hierarchy between different locations
--@ defined in *stops.txt*.
--@ 
--@ **description** provides useful description of the stop location
--@ 
<<<<<<< HEAD
--@ **fare_zone_id** identifies the fare zone for a stop
=======
--@ **street** identifies the address of a stop
--@ 
--@ **zone_id** identifies the TAZ for a stop
>>>>>>> e0adc706
--@ 
--@ **transit_fare_zone** identifies the transit fare zone for a stop
--@ 
--@ **route_type** indicates the type of transporation used on a route

CREATE TABLE IF NOT EXISTS stops (
	stop_id           TEXT    PRIMARY KEY,
	stop              TEXT    NOT NULL ,
	agency_id         INTEGER NOT NULL,
	link              INTEGER,
	dir               INTEGER,
	name              TEXT,
	parent_station    TEXT,
	description       TEXT,
<<<<<<< HEAD
	fare_zone_id      INTEGER,
	transit_zone      TEXT,
	route_type        INTEGER  NOT NULL DEFAULT -1,
	FOREIGN KEY(agency_id) REFERENCES agencies(agency_id),
	FOREIGN KEY("fare_zone_id") REFERENCES fare_zones("fare_zone_id")
=======
	street            TEXT,
	zone_id           INTEGER,
	transit_fare_zone TEXT,
	route_type        INTEGER NOT NULL DEFAULT -1,
	FOREIGN KEY(agency_id) REFERENCES agencies(agency_id)
>>>>>>> e0adc706
);

--#
create INDEX IF NOT EXISTS stops_stop_id ON stops (stop_id);

--#
select AddGeometryColumn( 'stops', 'geometry', 4326, 'POINT', 'XY', 1);

--#
select CreateSpatialIndex( 'stops' , 'geometry' );<|MERGE_RESOLUTION|>--- conflicted
+++ resolved
@@ -21,13 +21,7 @@
 --@ 
 --@ **description** provides useful description of the stop location
 --@ 
-<<<<<<< HEAD
 --@ **fare_zone_id** identifies the fare zone for a stop
-=======
---@ **street** identifies the address of a stop
---@ 
---@ **zone_id** identifies the TAZ for a stop
->>>>>>> e0adc706
 --@ 
 --@ **transit_fare_zone** identifies the transit fare zone for a stop
 --@ 
@@ -42,19 +36,11 @@
 	name              TEXT,
 	parent_station    TEXT,
 	description       TEXT,
-<<<<<<< HEAD
 	fare_zone_id      INTEGER,
 	transit_zone      TEXT,
 	route_type        INTEGER  NOT NULL DEFAULT -1,
 	FOREIGN KEY(agency_id) REFERENCES agencies(agency_id),
 	FOREIGN KEY("fare_zone_id") REFERENCES fare_zones("fare_zone_id")
-=======
-	street            TEXT,
-	zone_id           INTEGER,
-	transit_fare_zone TEXT,
-	route_type        INTEGER NOT NULL DEFAULT -1,
-	FOREIGN KEY(agency_id) REFERENCES agencies(agency_id)
->>>>>>> e0adc706
 );
 
 --#
