--- conflicted
+++ resolved
@@ -1,23 +1,15 @@
 import os
-<<<<<<< HEAD
-from sqlite3 import Connection
-from os.path import join, dirname, realpath
-from aequilibrae import logger
-=======
 from aequilibrae import Parameters, logger
 from aequilibrae.paths import release_version
 import uuid
->>>>>>> 906063f0
+from sqlite3 import Connection
+from os.path import join, dirname, realpath
 
 req_link_flds = ["link_id", "a_node", "b_node", "direction", "distance", "modes", "link_type"]
 req_node_flds = ["node_id", "is_centroid"]
 protected_fields = ['ogc_fid', 'geometry']
 
 
-<<<<<<< HEAD
-def initialize_tables(conn: Connection) -> None:
-    create_base_tables(conn)
-=======
 def initialize_tables(conn) -> None:
     parameters = Parameters()._default
     create_about_table(conn)
@@ -25,7 +17,6 @@
     create_modes_table(conn, parameters)
     create_link_type_table(conn, parameters)
     create_network_tables(conn, parameters)
->>>>>>> 906063f0
     populate_meta_extra_attributes(conn)
     add_triggers(conn)
 
@@ -77,10 +68,7 @@
             msg = f"Error running SQL command: {e.args}"
             logger.error(msg)
             logger.info(cmd)
-<<<<<<< HEAD
             raise e
-=======
-    conn.commit()
 
 
 def create_about_table(conn) -> None:
@@ -106,5 +94,4 @@
 
     cursor.execute(f"UPDATE 'about' set infovalue='{release_version}' where infoname='aequilibrae_version'")
     cursor.execute(f"UPDATE 'about' set infovalue='{uuid.uuid4().hex}' where infoname='project_ID'")
-    conn.commit()
->>>>>>> 906063f0
+    conn.commit()