--- conflicted
+++ resolved
@@ -167,12 +167,8 @@
     def zoning(self):
         return Zoning(self.network)
 
-<<<<<<< HEAD
     def __create_empty_network(self):
 
-=======
-    def __create_empty_project(self):
->>>>>>> afe78f00
         shutil.copyfile(spatialite_database, self.path_to_file)
 
         self.conn = self.connect()
