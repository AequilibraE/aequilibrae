--- conflicted
+++ resolved
@@ -90,11 +90,7 @@
         self.activate()
 
         self.__create_empty_network()
-<<<<<<< HEAD
-        self.__create_empty_transit()
-=======
         self.create_empty_transit()
->>>>>>> e3cb3fe4
         self.__load_objects()
         self.about.create()
         global_logger.info(f"Created project on {self.project_base_path}")
@@ -190,15 +186,11 @@
         self.conn.commit()
         initialize_tables(self, "network")
 
-<<<<<<< HEAD
-    def __create_empty_transit(self):
-=======
     def create_empty_transit(self):
         """Creates the public transport database"""
         if os.path.exists(os.path.join(self.project_base_path, "public_transport.sqlite")):
             raise FileExistsError("Public Transport database already exists.")
 
->>>>>>> e3cb3fe4
         shutil.copyfile(spatialite_database, os.path.join(self.project_base_path, "public_transport.sqlite"))
         self.transit = Transit(self)
         initialize_tables(self, "transit")
