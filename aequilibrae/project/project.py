import sqlite3
import os
import shutil
from aequilibrae.starts_logging import StartsLogging
from aequilibrae.project.network import Network
from aequilibrae.project.about import About
<<<<<<< HEAD
from aequilibrae.project.database_connection import database_connection, environ_var
=======
>>>>>>> 906063f0
from aequilibrae.parameters import Parameters
import warnings
from aequilibrae import logger
from aequilibrae.reference_files import spatialite_database
from .spatialite_connection import spatialite_connection
from .project_creation import initialize_tables


class Project:
    """AequilibraE project class

    ::

        from aequilibrae.project import Project

        existing = Project()
        existing.load('path/to/existing/project/folder')

        newfile = Project()
        newfile.new('path/to/new/project/folder')
        """

    def __init__(self):
        self.path_to_file: str = None
        self.source: str = None
        self.parameters = Parameters().parameters
        self.conn: sqlite3.Connection = None
        self.network: Network = None
        self.about: About = None

    def open(self, project_path: str) -> None:
        """
        Loads project from disk

        Args:
            *project_path* (:obj:`str`): Full path to the project data folder. If the project inside does
            not exist, it will fail.
        """

        if self.__other_project_still_open():
            raise Exception('You already have a project open. Close that project before opening another one')

        file_name = os.path.join(project_path, 'project_database.sqlite')
        if not os.path.isfile(file_name):
            raise FileNotFoundError("Model does not exist. Check your path and try again")

        self.project_base_path = project_path
        self.path_to_file = file_name
        self.source = self.path_to_file
        os.environ[environ_var] = self.project_base_path
        self.conn = database_connection()

        self.__load_objects()
        logger.info(f'Opened project on {self.project_base_path}')

    def new(self, project_path: str) -> None:
        """Creates a new project

        Args:
            *project_path* (:obj:`str`): Full path to the project data folder. If folder exists, it will fail
        """
        if self.__other_project_still_open():
            raise Exception('You already have a project open. Close that project before creating a new one')

        self.project_base_path = project_path
        self.path_to_file = os.path.join(self.project_base_path, 'project_database.sqlite')
        self.source = self.path_to_file

        if os.path.isdir(project_path):
            raise FileNotFoundError("Location already exists. Choose a different name or remove the existing directory")
        os.environ[environ_var] = self.project_base_path

        self.__create_empty_project()
        self.__load_objects()
        self.about.create()
        logger.info(f'Created project on {self.project_base_path}')

    def close(self) -> None:
        """Safely closes the project"""
        if environ_var in os.environ:
            self.conn.close()
            del os.environ[environ_var]
            logger.info(f'Closed project on {self.project_base_path}')
        else:
            warnings.warn('There is no Aequilibrae project open that you could close')

    def load(self, project_path: str) -> None:
        """
        Loads project from disk

        Args:
            *project_path* (:obj:`str`): Full path to the project data folder. If the project inside does
            not exist, it will fail.
        """
        warnings.warn(f"Function has been deprecated. Use my_project.open({project_path}) instead", DeprecationWarning)
        self.open(project_path)

    def __load_objects(self):
        self.parameters = Parameters().parameters

        self.network = Network(self)
        self.about = About(self.conn)
<<<<<<< HEAD
=======
        os.environ[self.environ_var] = self.project_base_path
>>>>>>> 906063f0

    def __create_empty_project(self):

        # We create the project folder and create the base file
        os.mkdir(self.project_base_path)
        shutil.copyfile(spatialite_database, self.path_to_file)

        # We create the environment variable with the the location for the project
        os.environ[environ_var] = self.project_base_path

        self.conn = database_connection()

        # Write parameters to the project folder
        p = Parameters()
        p.parameters["system"]["logging_directory"] = self.project_base_path
        p.write_back()
        _ = StartsLogging()

        # Create actual tables
        cursor = self.conn.cursor()
        cursor.execute('PRAGMA foreign_keys = ON;')
        self.conn.commit()
        initialize_tables(self.conn)

    def __other_project_still_open(self) -> bool:
        if environ_var in os.environ:
            return True
        return False<|MERGE_RESOLUTION|>--- conflicted
+++ resolved
@@ -4,10 +4,7 @@
 from aequilibrae.starts_logging import StartsLogging
 from aequilibrae.project.network import Network
 from aequilibrae.project.about import About
-<<<<<<< HEAD
 from aequilibrae.project.database_connection import database_connection, environ_var
-=======
->>>>>>> 906063f0
 from aequilibrae.parameters import Parameters
 import warnings
 from aequilibrae import logger
@@ -110,10 +107,8 @@
 
         self.network = Network(self)
         self.about = About(self.conn)
-<<<<<<< HEAD
-=======
+        self.about = About(self.conn)
         os.environ[self.environ_var] = self.project_base_path
->>>>>>> 906063f0
 
     def __create_empty_project(self):
 
