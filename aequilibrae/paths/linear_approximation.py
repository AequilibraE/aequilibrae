--- conflicted
+++ resolved
@@ -255,27 +255,12 @@
                 if c.results.num_skims > 0:
                     copy_three_dimensions(pre_previous.skims.matrix_view, sdr.skims.matrix_view, self.cores)
 
-<<<<<<< HEAD
-                linear_combination(
-                    sdr.link_loads, c._aon_results.link_loads, sdr.link_loads, self.conjugate_stepsize, self.cores
-                )
-
-                if c.results.num_skims > 0:
-                    linear_combination_skims(
-                        sdr.skims.matrix_view,
-                        c._aon_results.skims.matrix_view,
-                        sdr.skims.matrix_view,
-                        self.conjugate_stepsize,
-                        self.cores,
-                    )
-=======
                 linear_combination(sdr.link_loads, c._aon_results.link_loads, sdr.link_loads,
                                    self.conjugate_stepsize, self.cores)
 
                 if c.results.num_skims > 0:
                     linear_combination_skims(sdr.skims.matrix_view, c._aon_results.skims.matrix_view,
                                              sdr.skims.matrix_view, self.conjugate_stepsize, self.cores)
->>>>>>> 1652cac1
 
                 sdr.total_flows()
                 sd_flows.append(sdr.total_link_loads)
@@ -293,19 +278,8 @@
                 if c.results.num_skims > 0:
                     copy_three_dimensions(ppst.skims.matrix_view, stp_dir.skims.matrix_view, self.cores)
 
-<<<<<<< HEAD
-                triple_linear_combination(
-                    stp_dir.link_loads,
-                    c._aon_results.link_loads,
-                    stp_dir.link_loads,
-                    prev_stp_dir.link_loads,
-                    self.betas,
-                    self.cores,
-                )
-=======
                 triple_linear_combination(stp_dir.link_loads, c._aon_results.link_loads, stp_dir.link_loads,
                                           prev_stp_dir.link_loads, self.betas, self.cores)
->>>>>>> 1652cac1
 
                 stp_dir.total_flows()
                 if c.results.num_skims > 0:
@@ -332,11 +306,7 @@
                 # divide fixed cost by volume-dependent prefactor (vot) such that we don't have to do it for
                 # each occurence in the objective funtion. TODO: Need to think about cost skims here, we do
                 # not want this there I think
-<<<<<<< HEAD
-                c.fixed_cost[:] = c.graph.graph[c.fixed_cost_field].values[:] * c.fc_multiplier / c.vot
-=======
                 c.fixed_cost[c.graph.graph.__supernet_id__] = c.graph.graph[c.fixed_cost_field].values[:] * c.fc_multiplier / c.vot
->>>>>>> 1652cac1
                 c.fixed_cost[np.isnan(c.fixed_cost)] = 0
 
         # TODO: Review how to eliminate this. It looks unnecessary
@@ -357,7 +327,6 @@
                 # cost = c.fixed_cost / c.vot + self.congested_time #  now only once
                 cost = c.fixed_cost + self.congested_time
                 aggregate_link_costs(cost, c.graph.compact_cost, c.results.crosswalk)
-<<<<<<< HEAD
 
                 if c._aon_results.save_path_file:
                     # TODO Jan: make base dir user configurable
@@ -366,8 +335,6 @@
                     c._aon_results.path_file_dir = os.path.join(path_base_dir, f"path_c{c.mode}")
                     Path(c._aon_results.path_file_dir).mkdir(parents=True, exist_ok=True)
 
-=======
->>>>>>> 1652cac1
                 aon = allOrNothing(c.matrix, c.graph, c._aon_results)
                 if pyqt:
                     aon.assignment.connect(self.signal_handler)
@@ -396,14 +363,8 @@
                 for c in self.traffic_classes:
                     stp_dir = self.step_direction[c.__id__]
                     cls_res = c.results
-<<<<<<< HEAD
-                    linear_combination(
-                        cls_res.link_loads, stp_dir.link_loads, cls_res.link_loads, self.stepsize, self.cores
-                    )
-=======
                     linear_combination(cls_res.link_loads, stp_dir.link_loads, cls_res.link_loads,
                                        self.stepsize, self.cores)
->>>>>>> 1652cac1
 
                     if cls_res.num_skims > 0:
                         linear_combination_skims(cls_res.skims.matrix_view, stp_dir.skims.matrix_view,
@@ -463,14 +424,8 @@
         linear_combination_1d(x, self.step_direction_flow, self.fw_total_flow, stepsize, self.cores)
         # x = self.fw_total_flow + stepsize * (self.step_direction_flow - self.fw_total_flow)
         self.vdf.apply_vdf(self.congested_value, x, self.capacity, self.free_flow_tt, *self.vdf_parameters, self.cores)
-<<<<<<< HEAD
-        link_cost_term = sum_a_times_b_minus_c(
-            self.congested_value, self.step_direction_flow, self.fw_total_flow, self.cores
-        )
-=======
         link_cost_term = sum_a_times_b_minus_c(self.congested_value, self.step_direction_flow,
                                                self.fw_total_flow, self.cores)
->>>>>>> 1652cac1
         return link_cost_term + const_term
 
     def __derivative_of_objective_stepsize_independent(self):
@@ -479,14 +434,8 @@
         class_specific_term = 0.0
         for c in self.traffic_classes:
             # fixed cost is scaled by vot
-<<<<<<< HEAD
-            class_link_costs = sum_a_times_b_minus_c(
-                c.fixed_cost, self.step_direction[c.__id__].link_loads[:, 0], c.results.link_loads[:, 0], self.cores
-            )
-=======
             class_link_costs = sum_a_times_b_minus_c(c.fixed_cost, self.step_direction[c.__id__].link_loads[:, 0],
                                                      c.results.link_loads[:, 0], self.cores)
->>>>>>> 1652cac1
             class_specific_term += class_link_costs
         return class_specific_term
 
@@ -497,14 +446,8 @@
             return
 
         class_specific_term = self.__derivative_of_objective_stepsize_independent()
-<<<<<<< HEAD
-        derivative_of_objective = partial(
-            self.__derivative_of_objective_stepsize_dependent, const_term=class_specific_term
-        )
-=======
         derivative_of_objective = partial(self.__derivative_of_objective_stepsize_dependent,
                                           const_term=class_specific_term)
->>>>>>> 1652cac1
 
         x_tol = max(min(1e-6, self.rgap * 1e-5), 1e-12)
 
