import importlib.util as iutil
from functools import partial
import numpy as np
from pathlib import Path
import os
from typing import List, Dict
from ..utils import WorkerThread
from aequilibrae.paths.traffic_class import TrafficClass
from aequilibrae.paths.results import AssignmentResults
from aequilibrae.paths.all_or_nothing import allOrNothing
from aequilibrae.project.database_connection import ENVIRON_VAR
from aequilibrae import logger

try:
    from aequilibrae.paths.AoN import linear_combination, linear_combination_skims, aggregate_link_costs
    from aequilibrae.paths.AoN import triple_linear_combination, triple_linear_combination_skims
    from aequilibrae.paths.AoN import copy_one_dimension, copy_two_dimensions, copy_three_dimensions
    from aequilibrae.paths.AoN import sum_a_times_b_minus_c, linear_combination_1d
except ImportError as ie:
    logger.warning(f"Could not import procedures from the binary. {ie.args}")

import scipy

if int(scipy.__version__.split(".")[1]) >= 3:
    from scipy.optimize import root_scalar

    recent_scipy = True
else:
    from scipy.optimize import root as root_scalar

    recent_scipy = False
    logger.warning("Using older version of Scipy. For better performance, use Scipy >= 1.4")

if False:
    from aequilibrae.paths.traffic_assignment import TrafficAssignment

spec = iutil.find_spec("PyQt5")
pyqt = spec is not None
if pyqt:
    from PyQt5.QtCore import pyqtSignal as SIGNAL


class LinearApproximation(WorkerThread):
    if pyqt:
        equilibration = SIGNAL(object)
        assignment = SIGNAL(object)

    def __init__(self, assig_spec, algorithm) -> None:
        WorkerThread.__init__(self, None)
        self.algorithm = algorithm
        self.rgap_target = assig_spec.rgap_target
        self.max_iter = assig_spec.max_iter
        self.cores = assig_spec.cores
        self.iteration_issue = []
        self.convergence_report = {"iteration": [], "rgap": [], "alpha": [], "warnings": []}
        if algorithm in ["cfw", "bfw"]:
            self.convergence_report["beta0"] = []
            self.convergence_report["beta1"] = []
            self.convergence_report["beta2"] = []

        self.assig = assig_spec  # type: TrafficAssignment

        if None in [
            assig_spec.classes,
            assig_spec.vdf,
            assig_spec.capacity_field,
            assig_spec.time_field,
            assig_spec.vdf_parameters,
        ]:
            all_par = "Traffic classes, VDF, VDF_parameters, capacity field & time_field"
            raise Exception(
                "Parameter missing. Setting the algorithm is the last thing to do "
                f"when assigning. Check if you have all of these: {all_par}"
            )

        self.traffic_classes = assig_spec.classes  # type: List[TrafficClass]
        self.num_classes = len(assig_spec.classes)

        self.cap_field = assig_spec.capacity_field
        self.time_field = assig_spec.time_field
        self.vdf = assig_spec.vdf
        self.vdf_parameters = assig_spec.vdf_parameters
        self.procedure_id = assig_spec.procedure_id

        self.iter = 0
        self.rgap = np.inf
        self.stepsize = 1.0
        self.conjugate_stepsize = 0.0
        self.fw_class_flow = 0
        # rgap can be a bit wiggly, specifying how many times we need to be below target rgap is a quick way to
        # ensure a better result. We might want to demand that the solution is that many consecutive times below.
        self.steps_below_needed_to_terminate = assig_spec.steps_below_needed_to_terminate
        self.steps_below = 0

        # if this is one, we do not have a new direction and will get stuck. Make it 1.
        self.conjugate_direction_max = 0.99999

        # if FW stepsize is zero, we set it to the corresponding MSA stepsize and then need to not make
        # the step direction conjugate to the previous direction.
        self.do_fw_step = False
        self.conjugate_failed = False
        self.do_conjugate_step = False

        # BFW specific stuff
        self.betas = np.array([1.0, 0.0, 0.0])

        # Instantiates the arrays that we will use over and over
        self.capacity = assig_spec.capacity
        self.free_flow_tt = assig_spec.free_flow_tt
        self.fw_total_flow = assig_spec.total_flow
        self.congested_time = assig_spec.congested_time
        self.vdf_der = np.array(assig_spec.congested_time, copy=True)
        self.congested_value = np.array(assig_spec.congested_time, copy=True)

        self.step_direction = {}  # type: Dict[AssignmentResults]
        self.previous_step_direction = {}  # type: Dict[AssignmentResults]
        self.pre_previous_step_direction = {}  # type: Dict[AssignmentResults]

        for c in self.traffic_classes:
            r = AssignmentResults()
            r.prepare(c.graph, c.matrix)
            self.step_direction[c.__id__] = r

        if self.algorithm in ["cfw", "bfw"]:

            for c in self.traffic_classes:
                r = AssignmentResults()
                r.prepare(c.graph, c.matrix)
                r.compact_link_loads = np.zeros([])
                r.compact_total_link_loads = np.zeros([])
                self.previous_step_direction[c.__id__] = r

                r = AssignmentResults()
                r.prepare(c.graph, c.matrix)
                r.compact_link_loads = np.zeros([])
                r.compact_total_link_loads = np.zeros([])
                self.step_direction[c.__id__] = r

                r = AssignmentResults()
                r.prepare(c.graph, c.matrix)
                r.compact_link_loads = np.zeros([])
                r.compact_total_link_loads = np.zeros([])
                self.pre_previous_step_direction[c.__id__] = r

    def calculate_conjugate_stepsize(self):
        self.vdf.apply_derivative(
            self.vdf_der, self.fw_total_flow, self.capacity, self.free_flow_tt, *self.vdf_parameters, self.cores
        )
<<<<<<< HEAD

        # TODO: This should be a sum over all supernetwork links, it's not tested for multi-class yet
        # if we can assume that all links appear in the subnetworks, then this is correct, otherwise
        # this needs more work
=======
>>>>>>> 2599a830
        numerator = 0.0
        denominator = 0.0
        prev_dir_minus_current_sol = {}
        aon_minus_current_sol = {}
        aon_minus_prev_dir = {}

        for c in self.traffic_classes:
            stp_dir = self.step_direction[c.__id__]
            prev_dir_minus_current_sol[c.__id__] = np.sum(stp_dir.link_loads[:, :] - c.results.link_loads[:, :], axis=1)
            aon_minus_current_sol[c.__id__] = np.sum(
                c._aon_results.link_loads[:, :] - c.results.link_loads[:, :], axis=1
            )
            aon_minus_prev_dir[c.__id__] = np.sum(c._aon_results.link_loads[:, :] - stp_dir.link_loads[:, :], axis=1)

        for c_0 in self.traffic_classes:
            for c_1 in self.traffic_classes:
                numerator += prev_dir_minus_current_sol[c_0.__id__] * aon_minus_current_sol[c_1.__id__]
                denominator += prev_dir_minus_current_sol[c_0.__id__] * aon_minus_prev_dir[c_1.__id__]

        numerator = np.sum(numerator * self.vdf_der)
        denominator = np.sum(denominator * self.vdf_der)

        alpha = numerator / denominator
        if alpha < 0.0:
            self.conjugate_stepsize = 0.0
        elif alpha > self.conjugate_direction_max:
            self.conjugate_stepsize = self.conjugate_direction_max
        else:
            self.conjugate_stepsize = alpha

<<<<<<< HEAD
    def calculate_biconjugate_direction(self):
        self.vdf.apply_derivative(
            self.vdf_der, self.fw_total_flow, self.capacity, self.free_flow_tt, *self.vdf_parameters, self.cores
        )
=======
        self.betas[0] = 1.0 - self.conjugate_stepsize
        self.betas[1] = self.conjugate_stepsize
        self.betas[2] = 0.0
>>>>>>> 2599a830

    def calculate_biconjugate_direction(self):
        self.vdf.apply_derivative(
            self.vdf_der, self.fw_total_flow, self.capacity, self.free_flow_tt, *self.vdf_parameters, self.cores
        )
        mu_numerator = 0.0
        mu_denominator = 0.0
        nu_nom = 0.0
        nu_denom = 0.0

        w_ = {}
        x_ = {}
        y_ = {}
        z_ = {}

        for c in self.traffic_classes:
            x_[c.__id__] = np.sum(
                (
                    self.step_direction[c.__id__].link_loads[:, :] * self.stepsize
                    + self.previous_step_direction[c.__id__].link_loads[:, :] * (1.0 - self.stepsize)
                    - c.results.link_loads[:, :]
                ),
                axis=1,
            )

            y_[c.__id__] = np.sum(c._aon_results.link_loads[:, :] - c.results.link_loads[:, :], axis=1)
            z_[c.__id__] = np.sum(self.step_direction[c.__id__].link_loads[:, :] - c.results.link_loads[:, :], axis=1)

            w_[c.__id__] = np.sum(
                self.previous_step_direction[c.__id__].link_loads - self.step_direction[c.__id__].link_loads[:, :],
                axis=1,
            )

        for c_0 in self.traffic_classes:
            for c_1 in self.traffic_classes:
                mu_numerator += x_[c_0.__id__] * y_[c_1.__id__]
                mu_denominator += x_[c_0.__id__] * w_[c_1.__id__]
                nu_nom += z_[c_0.__id__] * y_[c_1.__id__]
                nu_denom += z_[c_0.__id__] * z_[c_1.__id__]

        mu_numerator = np.sum(mu_numerator * self.vdf_der)
        mu_denominator = np.sum(mu_denominator * self.vdf_der)
        if mu_denominator == 0.0:
            mu = 0.0
        else:
            mu = -mu_numerator / mu_denominator
            mu = max(0.0, mu)

        nu_nom = np.sum(nu_nom * self.vdf_der)
        nu_denom = np.sum(nu_denom * self.vdf_der)
        if nu_denom == 0.0:
            nu = 0.0
        else:
            nu = -(nu_nom / nu_denom) + mu * self.stepsize / (1.0 - self.stepsize)
            nu = max(0.0, nu)

        self.betas[0] = 1.0 / (1.0 + nu + mu)
        self.betas[1] = nu * self.betas[0]
        self.betas[2] = mu * self.betas[0]

    def __calculate_step_direction(self):
        """Calculates step direction depending on the method"""
        sd_flows = []

        # 2nd iteration is a fw step. if the previous step replaced the aggregated
        # solution so far, we need to start anew.
        if self.iter == 2 or self.stepsize == 1.0 or self.do_fw_step or self.algorithm in ["msa", "frank-wolfe"]:
            self.do_fw_step = False
            self.do_conjugate_step = True
            self.conjugate_stepsize = 0.0
            for c in self.traffic_classes:
                aon_res = c._aon_results
                stp_dir_res = self.step_direction[c.__id__]
                copy_two_dimensions(stp_dir_res.link_loads, aon_res.link_loads, self.cores)
                stp_dir_res.total_flows()
                if c.results.num_skims > 0:
                    copy_three_dimensions(stp_dir_res.skims.matrix_view, aon_res.skims.matrix_view, self.cores)
                sd_flows.append(aon_res.total_link_loads)

        # 3rd iteration is cfw. also, if we had to reset direction search we need a cfw step before bfw
        elif (self.iter == 3) or (self.do_conjugate_step) or (self.algorithm == "cfw"):
            self.do_conjugate_step = False
            self.calculate_conjugate_stepsize()
            for c in self.traffic_classes:
                sdr = self.step_direction[c.__id__]
                pre_previous = self.pre_previous_step_direction[c.__id__]
                copy_two_dimensions(pre_previous.link_loads, sdr.link_loads, self.cores)
                pre_previous.total_flows()
                if c.results.num_skims > 0:
                    copy_three_dimensions(pre_previous.skims.matrix_view, sdr.skims.matrix_view, self.cores)

                linear_combination(
                    sdr.link_loads, c._aon_results.link_loads, sdr.link_loads, self.conjugate_stepsize, self.cores
                )

                if c.results.num_skims > 0:
                    linear_combination_skims(
                        sdr.skims.matrix_view,
                        c._aon_results.skims.matrix_view,
                        sdr.skims.matrix_view,
                        self.conjugate_stepsize,
                        self.cores,
                    )

                sdr.total_flows()
                sd_flows.append(sdr.total_link_loads)
        # biconjugate
        else:
            self.calculate_biconjugate_direction()
            # deep copy because we overwrite step_direction but need it on next iteration
            for c in self.traffic_classes:
                ppst = self.pre_previous_step_direction[c.__id__]  # type: AssignmentResults
                prev_stp_dir = self.previous_step_direction[c.__id__]  # type: AssignmentResults
                stp_dir = self.step_direction[c.__id__]  # type: AssignmentResults

                copy_two_dimensions(ppst.link_loads, stp_dir.link_loads, self.cores)
                ppst.total_flows()
                if c.results.num_skims > 0:
                    copy_three_dimensions(ppst.skims.matrix_view, stp_dir.skims.matrix_view, self.cores)

                triple_linear_combination(
                    stp_dir.link_loads,
                    c._aon_results.link_loads,
                    stp_dir.link_loads,
                    prev_stp_dir.link_loads,
                    self.betas,
                    self.cores,
                )

                stp_dir.total_flows()
                if c.results.num_skims > 0:
                    triple_linear_combination_skims(
                        stp_dir.skims.matrix_view,
                        c._aon_results.skims.matrix_view,
                        stp_dir.skims.matrix_view,
                        prev_stp_dir.skims.matrix_view,
                        self.betas,
                        self.cores,
                    )

                sd_flows.append(np.sum(stp_dir.link_loads, axis=1))

                copy_two_dimensions(prev_stp_dir.link_loads, ppst.link_loads, self.cores)
                prev_stp_dir.total_flows()
                if c.results.num_skims > 0:
                    copy_three_dimensions(prev_stp_dir.skims.matrix_view, ppst.skims.matrix_view, self.cores)

        self.step_direction_flow = np.sum(sd_flows, axis=0)

    def doWork(self):
        self.execute()

    def execute(self):
        # We build the fixed cost field
        for c in self.traffic_classes:
            if c.fixed_cost_field:
                # divide fixed cost by volume-dependent prefactor (vot) such that we don't have to do it for
                # each occurence in the objective funtion. TODO: Need to think about cost skims here, we do
                # not want this there I think
                c.fixed_cost[c.graph.graph.__supernet_id__] = (
                    c.graph.graph[c.fixed_cost_field].values[:] * c.fc_multiplier / c.vot
                )
                c.fixed_cost[np.isnan(c.fixed_cost)] = 0

        # TODO: Review how to eliminate this. It looks unnecessary
        # Just need to create some arrays for cost
        for c in self.traffic_classes:
            c.graph.set_graph(self.time_field)

        logger.info(f"{self.algorithm} Assignment STATS")
        logger.info("Iteration, RelativeGap, stepsize")
        for self.iter in range(1, self.max_iter + 1):
            self.iteration_issue = []
            if pyqt:
                self.equilibration.emit(["rgap", self.rgap])
                self.equilibration.emit(["iterations", self.iter])

            aon_flows = []
            for c in self.traffic_classes:  # type: TrafficClass
                # cost = c.fixed_cost / c.vot + self.congested_time #  now only once
                cost = c.fixed_cost + self.congested_time
                aggregate_link_costs(cost, c.graph.compact_cost, c.results.crosswalk)

                if c._aon_results.save_path_file:
                    # TODO (Jan 18/4/21): make base dir user configurable
                    pth = os.environ.get(ENVIRON_VAR)
                    path_base_dir = os.path.join(pth, "path_files", self.procedure_id, f"iter{self.iter}")
                    c._aon_results.path_file_dir = os.path.join(path_base_dir, f"path_c{c.mode}_{c.__id__}")
                    Path(c._aon_results.path_file_dir).mkdir(parents=True, exist_ok=True)
                    if self.iter == 1:
                        # save link_id to simplified graph id, this could change
                        c.graph.save_compressed_correspondence(
                            os.path.join(
                                os.path.join(pth, "path_files", self.procedure_id),
                                f"correspondence_c{c.mode}_{c.__id__}.feather",
                            )
                        )

                aon = allOrNothing(c.matrix, c.graph, c._aon_results)
                if pyqt:
                    aon.assignment.connect(self.signal_handler)
                aon.execute()
                c._aon_results.link_loads *= c.pce
                c._aon_results.total_flows()
                aon_flows.append(c._aon_results.total_link_loads)

            self.aon_total_flow = np.sum(aon_flows, axis=0)

            flows = []
            if self.iter == 1:
                for c in self.traffic_classes:
                    copy_two_dimensions(c.results.link_loads, c._aon_results.link_loads, self.cores)
                    c.results.total_flows()
                    if c.results.num_skims > 0:
                        copy_three_dimensions(c.results.skims.matrix_view, c._aon_results.skims.matrix_view, self.cores)
                    flows.append(c.results.total_link_loads)

                if self.algorithm == "all-or-nothing":
                    break

            else:
                self.__calculate_step_direction()
                self.calculate_stepsize()
                for c in self.traffic_classes:
                    stp_dir = self.step_direction[c.__id__]
                    cls_res = c.results
                    linear_combination(
                        cls_res.link_loads, stp_dir.link_loads, cls_res.link_loads, self.stepsize, self.cores
                    )

                    if cls_res.num_skims > 0:
                        linear_combination_skims(
                            cls_res.skims.matrix_view,
                            stp_dir.skims.matrix_view,
                            cls_res.skims.matrix_view,
                            self.stepsize,
                            self.cores,
                        )
                    cls_res.total_flows()
                    flows.append(cls_res.total_link_loads)
            self.fw_total_flow = np.sum(flows, axis=0)

            # Check convergence
            # This needs to be done with the current costs, and not the future ones
            converged = self.check_convergence() if self.iter > 1 else False

            self.convergence_report["iteration"].append(self.iter)
            self.convergence_report["rgap"].append(self.rgap)
            self.convergence_report["warnings"].append("; ".join(self.iteration_issue))
            self.convergence_report["alpha"].append(self.stepsize)

            if self.algorithm in ["cfw", "bfw"]:
                self.convergence_report["beta0"].append(self.betas[0])
                self.convergence_report["beta1"].append(self.betas[1])
                self.convergence_report["beta2"].append(self.betas[2])

            logger.info(f"{self.iter},{self.rgap},{self.stepsize}")
            if converged:
                self.steps_below += 1
                if self.steps_below >= self.steps_below_needed_to_terminate:
                    break
            else:
                self.steps_below = 0

            self.vdf.apply_vdf(
                self.congested_time,
                self.fw_total_flow,
                self.capacity,
                self.free_flow_tt,
                *self.vdf_parameters,
                self.cores,
            )

            for c in self.traffic_classes:
                c._aon_results.reset()
                if self.time_field not in c.graph.skim_fields:
                    continue
                idx = c.graph.skim_fields.index(self.time_field)
                c.graph.skims[:, idx] = self.congested_time[:]

        for c in self.traffic_classes:
            c.results.link_loads /= c.pce
            c.results.total_flows()

        # TODO (Jan 18/4/21): Do we want to blob store path files (by iteration, class, origin, destination) in sqlite?
        # or do we just use one big hdf5 file?

        if (self.rgap > self.rgap_target) and (self.algorithm != "all-or-nothing"):
            logger.error(f"Desired RGap of {self.rgap_target} was NOT reached")
        logger.info(f"{self.algorithm} Assignment finished. {self.iter} iterations and {self.rgap} final gap")
        if pyqt:
            self.equilibration.emit(["rgap", self.rgap])
            self.equilibration.emit(["iterations", self.iter])
            self.equilibration.emit(["finished_threaded_procedure"])

    def __derivative_of_objective_stepsize_dependent(self, stepsize, const_term):
        """The stepsize-dependent part of the derivative of the objective function. If fixed costs are defined,
        the corresponding contribution needs to be passed in"""
        x = np.zeros_like(self.fw_total_flow)
        linear_combination_1d(x, self.step_direction_flow, self.fw_total_flow, stepsize, self.cores)
        # x = self.fw_total_flow + stepsize * (self.step_direction_flow - self.fw_total_flow)
        self.vdf.apply_vdf(self.congested_value, x, self.capacity, self.free_flow_tt, *self.vdf_parameters, self.cores)
        link_cost_term = sum_a_times_b_minus_c(
            self.congested_value, self.step_direction_flow, self.fw_total_flow, self.cores
        )
        return link_cost_term + const_term

    def __derivative_of_objective_stepsize_independent(self):
        """The part of the derivative of the objective function that does not dependent on stepsize. Non-zero
        only for fixed cost contributions."""
        class_specific_term = 0.0
        for c in self.traffic_classes:
            # fixed cost is scaled by vot
            class_link_costs = sum_a_times_b_minus_c(
                c.fixed_cost, self.step_direction[c.__id__].link_loads[:, 0], c.results.link_loads[:, 0], self.cores
            )
            class_specific_term += class_link_costs
        return class_specific_term

    def calculate_stepsize(self):
        """Calculate optimal stepsize in descent direction"""
        if self.algorithm == "msa":
            self.stepsize = 1.0 / self.iter
            return

        class_specific_term = self.__derivative_of_objective_stepsize_independent()
        derivative_of_objective = partial(
            self.__derivative_of_objective_stepsize_dependent, const_term=class_specific_term
        )

        x_tol = max(min(1e-6, self.rgap * 1e-5), 1e-12)

        try:
            if recent_scipy:
                min_res = root_scalar(derivative_of_objective, bracket=[0, 1], xtol=x_tol)
                self.stepsize = min_res.root
                if not min_res.converged:
                    logger.warning("Descent direction stepsize finder has not converged")
            else:
                min_res = root_scalar(derivative_of_objective, 1 / self.iter, xtol=x_tol)
                if not min_res.success:
                    logger.warning("Descent direction stepsize finder has not converged")
                self.stepsize = min_res.x[0]
                if self.stepsize <= 0.0 or self.stepsize >= 1.0:
                    raise ValueError("wrong root")

            self.conjugate_failed = False

        except ValueError as e:
            # We can have iterations where the objective function is not *strictly* convex, but the scipy method cannot deal
            # with this. Stepsize is then either given by 1 or 0, depending on where the objective function is smaller.
            # However, using zero would mean the overall solution would not get updated, and therefore we assert the stepsize
            # in order to add a small fraction of the AoN. A heuristic value equal to the corresponding MSA step size
            # seems to work well in practice.
            if self.algorithm == "bfw":
                self.betas.fill(-1)
            if derivative_of_objective(0.0) < derivative_of_objective(1.0):
                if self.algorithm == "frank-wolfe" or self.conjugate_failed:
                    tiny_step = 1e-2 / self.iter  # use a fraction of the MSA stepsize. We observe that using 1e-4
                    # works well in practice, however for a large number of iterations this might be too much so
                    # use this heuristic instead.
                    logger.warning(f"# Alert: Adding {tiny_step} as step size to make it non-zero. {e.args}")
                    self.stepsize = tiny_step
                else:
                    self.stepsize = 0.0
                    # need to reset conjugate / bi-conjugate direction search
                    self.do_fw_step = True
                    self.conjugate_failed = True
                    self.iteration_issue.append("Found bad conjugate direction step. Performing FW search. {e.args}")
                    # By doing it recursively, we avoid doing the same AoN again
                    self.__calculate_step_direction()
                    self.calculate_stepsize()

            else:
                # Do we want to keep some of the old solution, or just throw away everything?
                self.stepsize = 1.0

        assert 0 <= self.stepsize <= 1.0

    def check_convergence(self):
        """Calculate relative gap and return True if it is smaller than desired precision"""
        aon_cost = np.sum(self.congested_time * self.aon_total_flow)
        current_cost = np.sum(self.congested_time * self.fw_total_flow)
        self.rgap = abs(current_cost - aon_cost) / current_cost
        if self.rgap_target >= self.rgap:
            return True
        return False

    def signal_handler(self, val):
        if pyqt:
            self.assignment.emit(val)<|MERGE_RESOLUTION|>--- conflicted
+++ resolved
@@ -146,13 +146,6 @@
         self.vdf.apply_derivative(
             self.vdf_der, self.fw_total_flow, self.capacity, self.free_flow_tt, *self.vdf_parameters, self.cores
         )
-<<<<<<< HEAD
-
-        # TODO: This should be a sum over all supernetwork links, it's not tested for multi-class yet
-        # if we can assume that all links appear in the subnetworks, then this is correct, otherwise
-        # this needs more work
-=======
->>>>>>> 2599a830
         numerator = 0.0
         denominator = 0.0
         prev_dir_minus_current_sol = {}
@@ -183,16 +176,9 @@
         else:
             self.conjugate_stepsize = alpha
 
-<<<<<<< HEAD
-    def calculate_biconjugate_direction(self):
-        self.vdf.apply_derivative(
-            self.vdf_der, self.fw_total_flow, self.capacity, self.free_flow_tt, *self.vdf_parameters, self.cores
-        )
-=======
         self.betas[0] = 1.0 - self.conjugate_stepsize
         self.betas[1] = self.conjugate_stepsize
         self.betas[2] = 0.0
->>>>>>> 2599a830
 
     def calculate_biconjugate_direction(self):
         self.vdf.apply_derivative(
