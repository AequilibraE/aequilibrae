--- conflicted
+++ resolved
@@ -1,21 +1,19 @@
 # cython: language_level=3
 
 import pandas as pd
-<<<<<<< HEAD
 import os
 from uuid import uuid4
 from datetime import datetime
 import socket
 
-from aequilibrae.project.database_connection import database_connection
-from aequilibrae.context import get_active_project
-import sqlite3
-=======
 import numpy as np
 import multiprocessing
 cimport numpy as cnp
 cimport openmp
->>>>>>> 8ee96f7f
+
+from aequilibrae.project.database_connection import database_connection
+from aequilibrae.context import get_active_project
+import sqlite3
 
 include 'hyperpath.pyx'
 
@@ -261,4 +259,4 @@
             data,
         )
         conn.commit()
-        conn.close()+        conn.close()
