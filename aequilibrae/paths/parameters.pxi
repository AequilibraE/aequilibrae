--- conflicted
+++ resolved
@@ -15,11 +15,6 @@
 cdef double INFINITE = 1.79769313e+308
 
 VERSION = 0.7
-<<<<<<< HEAD
-MINOR_VRSN = 6
-binary_version = "0.7.6b"
-=======
 MINOR_VRSN = 7
 binary_version = "0.7.7"
->>>>>>> 85087e9a
 release_name = "Queluz"