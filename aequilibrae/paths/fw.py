--- conflicted
+++ resolved
@@ -53,22 +53,6 @@
         self.steps_below_needed_to_terminate = 2
 
     def execute(self):
-<<<<<<< HEAD
-        logger.info("Frank-Wolfe Assignment STATS")
-        logger.info("Iteration,RelativeGap,Fran-WolfeStep")
-        for self.iter in range(1, self.max_iter + 1):
-            aon = allOrNothing(self.matrix, self.graph, self.aon_results)
-            aon.execute()
-            self.aon_class_flow = np.sum(self.aon_results.link_loads, axis=1)
-
-            if self.iter == 1:
-                self.final_results.link_loads[:, :] = self.aon_results.link_loads[:, :].copy()
-            else:
-                self.calculate_stepsize()
-                # self.stepsize = 1. / float(self.iter)
-                self.final_results.link_loads[:, :] = self.final_results.link_loads[:, :] * (1.0 - self.stepsize)
-                self.final_results.link_loads[:, :] += self.aon_results.link_loads[:, :] * self.stepsize
-=======
         logger.info('Frank-Wolfe Assignment STATS')
         logger.info('Iteration,RelativeGap,Frank-WolfeStep')
         for self.iter in range(1, self.max_iter + 1):
@@ -76,7 +60,6 @@
             aon_flows = []
             _ = self.calculate_stepsize()
             # self.stepsize = 1. / float(self.iter)
->>>>>>> daaaa275
 
             for c in self.traffic_classes:
                 aon = allOrNothing(c.matrix, c.graph, c._aon_results)
@@ -107,14 +90,9 @@
                 else:
                     self.steps_below += 1
 
-<<<<<<< HEAD
-            self.aon_results.reset()
-            logger.info("{},{},{}".format(self.iter, self.rgap, self.stepsize))
-=======
             for c in self.traffic_classes:
                 c._aon_results.reset()
             logger.info('{},{},{}'.format(self.iter, self.rgap, self.stepsize))
->>>>>>> daaaa275
 
         if self.rgap > self.rgap_target:
             logger.error("Desired RGap of {} was NOT reached".format(self.rgap_target))
@@ -153,8 +131,6 @@
                 self.stepsize = 1.0
                 return False
 
-<<<<<<< HEAD
-=======
         def derivative_of_objective(stepsize):
             x = self.fw_total_flow + stepsize * (self.aon_total_flow - self.fw_total_flow)
             # fw_total_flow was calculated on last iteration
@@ -164,7 +140,6 @@
             return np.sum(congested_value * (self.aon_total_flow - self.fw_total_flow))
 
         min_res = root_scalar(derivative_of_objective, bracket=(0, 1))
->>>>>>> daaaa275
         self.stepsize = min_res.root
         assert 0 <= self.stepsize <= 1.0
         if not min_res.converged:
@@ -174,15 +149,8 @@
 
     def check_convergence(self):
         """Calculate relative gap and return True if it is smaller than desired precision"""
-<<<<<<< HEAD
-        aon_class_flow = np.sum(self.aon_results.link_loads, axis=1)
-        aon_cost = np.sum(self.congested_time * aon_class_flow)
-        # aon_cost = np.sum(self.congested_time * self.aon_class_flow)
-        current_cost = np.sum(self.congested_time * self.fw_class_flow)
-=======
         aon_cost = np.sum(self.congested_time * self.aon_total_flow)
         current_cost = np.sum(self.congested_time * self.fw_total_flow)
->>>>>>> daaaa275
         self.rgap = abs(current_cost - aon_cost) / current_cost
         print(
             "Iter {}: rgap = {}, stepsize = {}, {:.2f}, {:.2f}".format(
