import numpy as np
from aequilibrae.paths.graph import Graph
from aequilibrae import logger

try:
    from aequilibrae.paths.AoN import update_path_trace, path_computation
except ImportError as ie:
    logger.warning(f'Could not import procedures from the binary. {ie.args}')


class PathResults:
    """
    Path computation result holder

    ::

          from aequilibrae.project import Project
          from aequilibrae.paths.results import PathResults

          proj = Project()
          proj.load('path/to/project/folder')
          proj.network.build_graphs()
          # Mode c is car in this project
          car_graph = proj.network.graphs['c']

          # minimize distance
          car_graph.set_graph('distance')

          # If you want to compute skims
          # It does increase path computation time substantially
          car_graph.set_skimming(['distance', 'travel_time'])

          res = PathResults()
          res.prepare(car_graph)
          res.compute_path(17, 13199)

          # res.milepost contains the milepost corresponding to each node along the path
          # res.path_nodes contains the sequence of nodes that form the path
          # res.path  contains the sequence of links that form the path
          # res.path_link_directions contains the link directions corresponding to the above links
          # res.skims contain all skims requested when preparing the graph

          # Update all the outputs mentioned above for destination 1265. Same origin: 17
          res.update_trace(1265)

          # clears all computation results
          res.reset()
    """

    def __init__(self) -> None:
        self.predecessors = None
        self.connectors = None
        self.skims = None
        self._skimming_array = None
        self.path = None
        self.path_nodes = None
        self.path_link_directions = None
        self.milepost = None
        self.reached_first = None
        self.origin = None
        self.destination = None
        self.graph: Graph = None
        self.links = -1
        self.nodes = -1
        self.zones = -1
        self.num_skims = -1
        self.__integer_type = None
        self.__float_type = None
        self.__graph_id__ = None
        self.__graph_sum = None

    def compute_path(self, origin: int, destination: int) -> None:
        """
        Computes the path between two nodes in the network

        Args:
            *origin* (:obj:`int`): Origin for the path

            *destination* (:obj:`int`): Destination for the path
        """

        if self.graph is None:
            raise Exception('You need to set graph skimming before you compute a path')

        path_computation(origin, destination, self.graph, self)
        if self.graph.skim_fields:
            self.skims.fill(np.inf)
            self.skims[self.graph.all_nodes, :] = self._skimming_array[:-1, :]
            self.skims[self.skims > self.__graph_sum] = np.inf

    def prepare(self, graph: Graph) -> None:
        """
        Prepares the object with dimensions corresponding to the graph object

        Args:
            *graph* (:obj:`Graph`): Needs to have been set with number of centroids and list of skims (if any)
        """

        if not graph.cost_field:
            raise Exception('Cost field needs to be set for cost computation. use graph.set_graph("your_cost_field")')

        self.__integer_type = graph.default_types("int")
        self.__float_type = graph.default_types("float")
        self.nodes = graph.num_nodes + 1
        self.zones = graph.centroids + 1
        self.links = graph.num_links + 1
        self.num_skims = len(graph.skim_fields)

        self.predecessors = np.zeros(self.nodes, dtype=self.__integer_type)
        self.connectors = np.zeros(self.nodes, dtype=self.__integer_type)
        self.reached_first = np.zeros(self.nodes, dtype=self.__integer_type)
        if self.num_skims:
            self.skims = np.empty((graph.all_nodes[-1] + 1, self.num_skims), self.__float_type)
            self.skims.fill(np.inf)
            self._skimming_array = np.zeros((self.nodes, self.num_skims), self.__float_type)
        else:
            self._skimming_array = np.zeros((1, 2), self.__float_type)

        self.__graph_id__ = graph.__id__
<<<<<<< HEAD
=======
        # We can imagine somebody creating a worst-case scenario network (imagining that turn penalties are considered)
        # where one needs to traverse all links (or almost all) in both directions.
>>>>>>> 389f3d5d
        self.__graph_sum = 2 * graph.cost.sum()
        self.graph = graph

    def reset(self) -> None:
        """
        Resets object to prepared and pre-computation state
        """
        if self.predecessors is not None:
            self.predecessors.fill(-1)
            self.connectors.fill(-1)
            if self.skims is not None:
                self.skims.fill(np.inf)
            self._skimming_array.fill(np.inf)
            self.path = None
            self.path_nodes = None
            self.path_link_directions = None
            self.milepost = None

        else:
            raise ValueError("Exception: Path results object was not yet prepared/initialized")

    def update_trace(self, destination: int) -> None:
        """
        Updates the path's nodes, links, skims and mileposts

        It does not re-compute the path tree, so it saves most of the computation time

        Args:
            *destination* (:obj:`int`): ID of the node we are computing the path too
        """
        if not isinstance(destination, int):
            raise TypeError("destination needs to be an integer")

        if destination >= self.graph.nodes_to_indices.shape[0]:
            raise ValueError("destination out of the range of node numbers in the graph")

        update_path_trace(self, destination, self.graph)<|MERGE_RESOLUTION|>--- conflicted
+++ resolved
@@ -117,11 +117,8 @@
             self._skimming_array = np.zeros((1, 2), self.__float_type)
 
         self.__graph_id__ = graph.__id__
-<<<<<<< HEAD
-=======
         # We can imagine somebody creating a worst-case scenario network (imagining that turn penalties are considered)
         # where one needs to traverse all links (or almost all) in both directions.
->>>>>>> 389f3d5d
         self.__graph_sum = 2 * graph.cost.sum()
         self.graph = graph
 
