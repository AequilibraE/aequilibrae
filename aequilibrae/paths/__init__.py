"""
path computation related code
"""

__author__ = "Pedro Camargo ($Author: Pedro Camargo $)"
__revision__ = "$Revision: 2 $"
__date__ = "$Date: 2017-02-25$"

<<<<<<< HEAD
from .AoN import (
    one_to_all,
    skimming_single_origin,
    path_computation,
    VERSION_COMPILED,
    update_path_trace,
)
=======
import warnings

try:
    from .AoN import one_to_all, skimming_single_origin, path_computation, VERSION_COMPILED, update_path_trace
    from .results import *
    from .multi_threaded_aon import MultiThreadedAoN
    from .multi_threaded_skimming import MultiThreadedNetworkSkimming
    from .network_skimming import NetworkSkimming
    from .all_or_nothing import allOrNothing
except ImportError as e:
    warnings.warn("The AoN extension has not been compiled. {}".format(e.name))
>>>>>>> cf02ce9d
from .graph import Graph
from .__version__ import binary_version, release_name, minor_version, release_version<|MERGE_RESOLUTION|>--- conflicted
+++ resolved
@@ -3,18 +3,10 @@
 """
 
 __author__ = "Pedro Camargo ($Author: Pedro Camargo $)"
+__version__ = "0.4.0"
 __revision__ = "$Revision: 2 $"
 __date__ = "$Date: 2017-02-25$"
 
-<<<<<<< HEAD
-from .AoN import (
-    one_to_all,
-    skimming_single_origin,
-    path_computation,
-    VERSION_COMPILED,
-    update_path_trace,
-)
-=======
 import warnings
 
 try:
@@ -26,6 +18,5 @@
     from .all_or_nothing import allOrNothing
 except ImportError as e:
     warnings.warn("The AoN extension has not been compiled. {}".format(e.name))
->>>>>>> cf02ce9d
 from .graph import Graph
 from .__version__ import binary_version, release_name, minor_version, release_version