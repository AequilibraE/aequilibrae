--- conflicted
+++ resolved
@@ -316,10 +316,7 @@
         results.path_nodes = None
         results.path_link_directions = None
         results.milepost = None
-<<<<<<< HEAD
-
-=======
->>>>>>> df559bf4
+
 
 def update_path_trace(results, destination, graph):
     # type: (PathResults, int, Graph) -> (None)
