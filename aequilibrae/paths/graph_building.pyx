import pandas as pd
import numpy as np
cimport cython


@cython.wraparound(False)
@cython.embedsignature(True)
@cython.boundscheck(False)
cdef long long _build_compressed_graph(long long[:] link_idx,
                                  long long[:] links_index,
                                  long long[:] link_edge,
                                  long long[:] a_nodes,
                                  long long[:] b_nodes,
                                  signed char[:] directions,
                                  long long link_id_max,
                                  long long[:] simplified_links,
                                  signed char[:] simplified_directions,
                                  long long[:] counts,
                                  long long[:] all_links,
                                  long long[:] compressed_dir,
                                  long long[:] compressed_a_node,
                                  long long[:] compressed_b_node) noexcept nogil:
    cdef:
        long long slink = 0
        long long pre_link, n, first_node, lnk, lidx, a_node, b_node
        long ab_dir = 1  # These could definitely be smaller since we only ever use them in conditionals
        long ba_dir = 1
        long drc
        Py_ssize_t i, k

    for i in range(link_edge.shape[0]):
        pre_link = link_edge[i]

        if simplified_links[pre_link] >= 0:
            continue
        ab_dir = 1
        ba_dir = 1
        lidx = link_idx[pre_link]
        a_node = a_nodes[lidx]
        b_node = b_nodes[lidx]
        drc = directions[lidx]
        n = a_node if counts[a_node] == 2 else b_node
        first_node = b_node if counts[a_node] == 2 else a_node

        ab_dir = 0 if (first_node == a_node and drc < 0) or (first_node == b_node and drc > 0) else ab_dir
        ba_dir = 0 if (first_node == a_node and drc > 0) or (first_node == b_node and drc < 0) else ba_dir

        while counts[n] == 2:
            # assert (simplified_links[pre_link] >= 0), "How the heck did this happen?"
            simplified_links[pre_link] = slink
            simplified_directions[pre_link] = -1 if a_node == n else 1

            # Gets the link from the list that is not the link we are coming from
            for k in range(links_index[n], links_index[n + 1]):
                if pre_link != all_links[k]:
                    pre_link = all_links[k]
                    break

            lidx = link_idx[pre_link]
            a_node = a_nodes[lidx]
            b_node = b_nodes[lidx]
            drc = directions[lidx]
            ab_dir = 0 if (n == a_node and drc < 0) or (n == b_node and drc > 0) else ab_dir
            ba_dir = 0 if (n == a_node and drc > 0) or (n == b_node and drc < 0) else ba_dir
            n = (
                a_nodes[lidx]
                if n == b_nodes[lidx]
                else b_nodes[lidx]
            )

        simplified_links[pre_link] = slink
        simplified_directions[pre_link] = -1 if a_node == n else 1
        last_node = b_node if counts[a_node] == 2 else a_node
        # major_nodes[slink] = [first_node, last_node]

        # Available directions are NOT indexed like the other arrays
        compressed_a_node[slink] = first_node
        compressed_b_node[slink] = last_node
        if ab_dir > 0:
            if ba_dir > 0:
                compressed_dir[slink] = 0
            else:
                compressed_dir[slink] = 1
        elif ba_dir > 0:
            compressed_dir[slink] = -1
        else:
            compressed_dir[slink] = -999
        slink += 1

    return slink


@cython.wraparound(False)
@cython.embedsignature(True)
@cython.boundscheck(False)
cdef void _back_fill(long long[:] links_index, long long max_node) noexcept:
    cdef Py_ssize_t i

    for i in range(max_node + 1, 0, -1):
        links_index[i - 1] = links_index[i] if links_index[i - 1] == -1 else links_index[i - 1]


def build_compressed_graph(graph):
    # Build link index
    link_id_max = graph.network.link_id.max()

    link_idx = np.empty(link_id_max + 1, dtype=np.int64)
    link_idx[graph.network.link_id] = np.arange(graph.network.shape[0])

    nodes = np.hstack([graph.network.a_node.values, graph.network.b_node.values])
    links = np.hstack([graph.network.link_id.values, graph.network.link_id.values])
    counts = np.bincount(nodes) # index (node) i has frequency counts[i]. This is just the number of
    # edges that connection to a given node

    idx = np.argsort(nodes)
    all_nodes = nodes[idx]
    all_links = links[idx]
    all_nodes_max = all_nodes.max()

    links_index = np.full(all_nodes_max + 2, -1, dtype=np.int64)
    nlist = np.arange(all_nodes_max + 2)

    y, x, _ = np.intersect1d(all_nodes, nlist, assume_unique=False, return_indices=True)
    links_index[y] = x[:]
    links_index[-1] = all_links.shape[0]

    _back_fill(links_index[:], all_nodes_max)

    # We keep all centroids for sure
    counts[graph.centroids] = 999

    truth = (counts == 2).astype(np.uint8)
    link_edge = truth[graph.network.a_node.values] + truth[graph.network.b_node.values]
    link_edge = graph.network.link_id.values[link_edge == 1].astype(np.int64)

    simplified_links = np.full(link_id_max + 1, -1, dtype=np.int64)
    simplified_directions = np.zeros(link_id_max + 1, dtype=np.int8)

    compressed_dir = np.zeros(link_id_max + 1, dtype=np.int64)
    compressed_a_node = np.zeros(link_id_max + 1, dtype=np.int64)
    compressed_b_node = np.zeros(link_id_max + 1, dtype=np.int64)

    slink = _build_compressed_graph(
        link_idx[:],
        links_index[:],
        link_edge[:],
        graph.network.a_node.values[:],
        graph.network.b_node.values[:],
        graph.network.direction.values[:],
        link_id_max,
        simplified_links[:],
        simplified_directions[:],
        counts[:],
        all_links[:],
        compressed_dir[:],
        compressed_a_node[:],
        compressed_b_node[:]
    )

    links_to_remove = np.argwhere(simplified_links >= 0)
    df = pd.DataFrame(graph.network, copy=True)
    if links_to_remove.shape[0]:
        df = df[~df.link_id.isin(links_to_remove[:, 0])]
        df = df[df.a_node != df.b_node]

    comp_lnk = pd.DataFrame(
        {
            "a_node": compressed_a_node[:slink],
            "b_node": compressed_b_node[:slink],
            "direction": compressed_dir[:slink],
            "link_id": np.arange(slink),
        }
    )
    max_link_id = link_id_max * 10
    comp_lnk.link_id += max_link_id

    df = pd.concat([df, comp_lnk])
    df = df[["id", "link_id", "a_node", "b_node", "direction"]]
<<<<<<< HEAD
    properties = graph._Graph__build_directed_graph(df)  # FIXME: Don't circumvent name mangling
=======
    properties = graph._build_directed_graph(df, graph.centroids)
>>>>>>> e0a0b559
    graph.compact_all_nodes = properties[0]
    graph.compact_num_nodes = properties[1]
    graph.compact_nodes_to_indices = properties[2]
    graph.compact_fs = properties[3]
    graph.compact_graph = properties[4]

    crosswalk = pd.DataFrame(
        {
            "link_id": np.arange(simplified_directions.shape[0]),
            "link_direction": simplified_directions,
            "compressed_link": simplified_links,
            "compressed_direction": np.ones(simplified_directions.shape[0], dtype=np.int8),
        }
    )

    crosswalk = crosswalk[crosswalk.compressed_link >= 0]
    crosswalk.compressed_link += max_link_id

    cw2 = pd.DataFrame(crosswalk, copy=True)
    cw2.link_direction *= -1
    cw2.compressed_direction = -1

    crosswalk = pd.concat([crosswalk, cw2])
    crosswalk = crosswalk.assign(key=crosswalk.compressed_link * crosswalk.compressed_direction)
    crosswalk.drop(["compressed_link", "compressed_direction"], axis=1, inplace=True)

    final_ids = pd.DataFrame(graph.compact_graph[["id", "link_id", "direction"]], copy=True)
    final_ids = final_ids.assign(key=final_ids.link_id * final_ids.direction)
    final_ids.drop(["link_id", "direction"], axis=1, inplace=True)

    agg_crosswalk = crosswalk.merge(final_ids, on="key")
    agg_crosswalk.loc[:, "key"] = agg_crosswalk.link_id * agg_crosswalk.link_direction
    agg_crosswalk.drop(["link_id", "link_direction"], axis=1, inplace=True)

    direct_crosswalk = final_ids[final_ids.key.abs() < max_link_id]

    crosswalk = pd.concat([agg_crosswalk, direct_crosswalk])[["key", "id"]]
    crosswalk.columns = ["__graph_correlation_key__", "__compressed_id__"]

    graph.graph = graph.graph.assign(__graph_correlation_key__=graph.graph.link_id * graph.graph.direction)
    graph.graph = graph.graph.merge(crosswalk, on="__graph_correlation_key__", how="left")
    graph.graph.drop(["__graph_correlation_key__"], axis=1, inplace=True)

    # If will refer all the links that have no correlation to an element beyond the last link
    # This element will always be zero during assignment
    graph.graph.loc[graph.graph.__compressed_id__.isna(), "__compressed_id__"] = graph.compact_graph.id.max() + 1<|MERGE_RESOLUTION|>--- conflicted
+++ resolved
@@ -176,11 +176,7 @@
 
     df = pd.concat([df, comp_lnk])
     df = df[["id", "link_id", "a_node", "b_node", "direction"]]
-<<<<<<< HEAD
-    properties = graph._Graph__build_directed_graph(df)  # FIXME: Don't circumvent name mangling
-=======
     properties = graph._build_directed_graph(df, graph.centroids)
->>>>>>> e0a0b559
     graph.compact_all_nodes = properties[0]
     graph.compact_num_nodes = properties[1]
     graph.compact_nodes_to_indices = properties[2]
