--- conflicted
+++ resolved
@@ -1,16 +1,10 @@
-from aequilibrae.starts_logging import logger
-from aequilibrae.parameters import Parameters
+from aequilibrae.starts_logging import StartsLogging
 from aequilibrae import distribution
 from aequilibrae import matrix
 from aequilibrae import paths
 from aequilibrae import transit
 from aequilibrae.paths import release_version as __version__
-from aequilibrae import project
 
-<<<<<<< HEAD
-name = "aequilibrae"
-=======
 name = "aequilibrae"
 
-logger = StartsLogging()
->>>>>>> 4124b10c
+logger = StartsLogging()