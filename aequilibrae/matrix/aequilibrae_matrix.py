--- conflicted
+++ resolved
@@ -832,11 +832,6 @@
                                  cores=mcores,
                                  mappings=self.index_names)
             output = temp.copy(output_name, cores, names, compress)
-<<<<<<< HEAD
-            temp.close()
-            del temp
-            os.unlink(fp)
-=======
             if names is None:
                 names = mcores
             if self.view_names is not None:
@@ -844,7 +839,6 @@
                 output.computational_view(view_names)
             temp.close()
             del temp
->>>>>>> 0fc8af88
         else:
             if cores is None:
                 copyfile(self.file_path, output_name)
@@ -862,7 +856,6 @@
             else:
                 if compress is None:
                     compress = self.compressed
-<<<<<<< HEAD
 
                 if not isinstance(cores, list):
                     raise ValueError("Cores need to be presented as list")
@@ -871,16 +864,6 @@
                     if i not in self.names:
                         raise ValueError("Matrix core {} not available on this matrix".format(i))
 
-=======
-
-                if not isinstance(cores, list):
-                    raise ValueError("Cores need to be presented as list")
-
-                for i in cores:
-                    if i not in self.names:
-                        raise ValueError("Matrix core {} not available on this matrix".format(i))
-
->>>>>>> 0fc8af88
                 if names is None:
                     names = cores
                 else:
@@ -903,13 +886,10 @@
                 output.indices[:] = self.indices[:]
                 for i, c in enumerate(cores):
                     output.matrices[:, :, i] = self.matrices[:, :, self.names.index(c)]
-<<<<<<< HEAD
-=======
                 if self.view_names is not None:
                     view_names = [names[self.view_names.index(nm)] for nm in self.view_names]
                     output.computational_view(view_names)
 
->>>>>>> 0fc8af88
         output.matrix_hash = output.__builds_hash__()
         output.matrices.flush()
         return output
