--- conflicted
+++ resolved
@@ -77,15 +77,9 @@
         self.cores = None
         self.zones = None
         self.dtype = None
-<<<<<<< HEAD
-        self.names = None
-        self.name = ''
-        self.description = None
-=======
         self.names = []  # type: [str]
         self.name = ''
         self.description = ''
->>>>>>> 638e9c67
         self.current_index = None
         self.__omx = False
         self.omx_file = None  # type: omx.File
@@ -97,11 +91,7 @@
         If working with AEM file, it flushes data to disk.  If working with OMX, requires new names
 
         Args:
-<<<<<<< HEAD
-            *names* (:obj:`List[str]`, `Optional`): New names for the matrices. Required if working with OMX files"""
-=======
             *names* (:obj:`tuple(str)`, `Optional`): New names for the matrices. Required if working with OMX files"""
->>>>>>> 638e9c67
 
         if not self.__omx:
             self.matrices.flush()
