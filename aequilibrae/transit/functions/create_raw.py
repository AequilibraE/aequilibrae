--- conflicted
+++ resolved
@@ -4,17 +4,6 @@
 from aequilibrae.transit.constants import AGENCY_MULTIPLIER
 from aequilibrae.transit.functions.db_utils import list_tables_in_db
 from aequilibrae.transit.functions.get_srid import get_srid
-<<<<<<< HEAD
-from aequilibrae.transit.functions.transit_connection import transit_connection
-
-
-def create_raw_shapes(agency_id: int, select_patterns):
-    # logger = logging.getLogger("aequilibrae")
-    # logger.info(f"Creating transit raw shapes for agency ID: {agency_id}")
-    srid = get_srid()
-
-    with closing(transit_connection()) as conn:
-=======
 from aequilibrae.project.database_connection import database_connection
 
 
@@ -32,7 +21,6 @@
     srid = get_srid()
 
     with closing(database_connection("transit")) as conn:
->>>>>>> e3cb3fe4
         table_list = list_tables_in_db(conn)
         if "raw_shapes" not in table_list:
             conn.execute('CREATE TABLE IF NOT EXISTS "raw_shapes" ("pattern_id"	TEXT, "route_id" TEXT);')
@@ -50,4 +38,4 @@
             else:
                 conn.execute(sql, [pat.pattern_id, pat.route_id, pat._stop_based_shape.wkb, srid])
         conn.commit()
-        # logger.info("   Finished creating raw shapes")+        logger.info("   Finished creating raw shapes")