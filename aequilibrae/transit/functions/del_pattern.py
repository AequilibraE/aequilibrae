<<<<<<< HEAD
# from polarislib.network.database_connection import supply_database_connection


# def delete_pattern(pattern_id: int):
#     """Deletes all information regarding one specific transit_pattern

#     Args:
#         *pattern_id* (:obj:`str`): pattern_id as present in the database
#     """
#     sqls = [
#         """DELETE from transit_trips_schedule where trip_id IN
#                 (select trip_id from transit_trips where pattern_id=?)""",
#         "DELETE from Transit_Trips where pattern_id=?",
#         "DELETE from Transit_Links where pattern_id=?",
#         "DELETE from Transit_Pattern_Links where pattern_id=?",
#         "DELETE from Transit_Pattern_Mapping where pattern_id=?",
#         "DELETE from Transit_Patterns where pattern_id=?",
#     ]

#     sql_cleaning = "DELETE from transit_routes where route_id not in (select route_id from transit_patterns)"

#     conn = supply_database_connection()
#     for sql in sqls:
#         conn.execute(sql, [pattern_id])
#     conn.execute(sql_cleaning)
#     conn.commit()
#     conn.close()
=======
from aequilibrae.project.database_connection import database_connection


def delete_pattern(pattern_id: int):
    """Deletes all information regarding one specific transit_pattern.

    Args:
        *pattern_id* (:obj:`str`): pattern_id as present in the database
    """
    sqls = [
        """DELETE from trips where trip_id IN
                (select trip_id from trips where pattern_id=?)""",
        "DELETE from trips where pattern_id=?",
        "DELETE from links where pattern_id=?",
        "DELETE from pattern_links where pattern_id=?",
        "DELETE from pattern_mapping where pattern_id=?",
    ]

    conn = database_connection("transit")
    for sql in sqls:
        conn.execute(sql, [pattern_id])
    conn.commit()
    conn.close()
>>>>>>> e3cb3fe4
<|MERGE_RESOLUTION|>--- conflicted
+++ resolved
@@ -1,32 +1,3 @@
-<<<<<<< HEAD
-# from polarislib.network.database_connection import supply_database_connection
-
-
-# def delete_pattern(pattern_id: int):
-#     """Deletes all information regarding one specific transit_pattern
-
-#     Args:
-#         *pattern_id* (:obj:`str`): pattern_id as present in the database
-#     """
-#     sqls = [
-#         """DELETE from transit_trips_schedule where trip_id IN
-#                 (select trip_id from transit_trips where pattern_id=?)""",
-#         "DELETE from Transit_Trips where pattern_id=?",
-#         "DELETE from Transit_Links where pattern_id=?",
-#         "DELETE from Transit_Pattern_Links where pattern_id=?",
-#         "DELETE from Transit_Pattern_Mapping where pattern_id=?",
-#         "DELETE from Transit_Patterns where pattern_id=?",
-#     ]
-
-#     sql_cleaning = "DELETE from transit_routes where route_id not in (select route_id from transit_patterns)"
-
-#     conn = supply_database_connection()
-#     for sql in sqls:
-#         conn.execute(sql, [pattern_id])
-#     conn.execute(sql_cleaning)
-#     conn.commit()
-#     conn.close()
-=======
 from aequilibrae.project.database_connection import database_connection
 
 
@@ -49,5 +20,4 @@
     for sql in sqls:
         conn.execute(sql, [pattern_id])
     conn.commit()
-    conn.close()
->>>>>>> e3cb3fe4
+    conn.close()