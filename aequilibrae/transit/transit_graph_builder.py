"""Create the graph used by public transport assignment algorithms.

Naming Conventions:
- a_node/b_node is head/tail vertex

SF_graph_builder Assumtions:
- opposite directions are not supported. In the GTFS files, this corresponds to direction_id from trips.txt (indicates the direction of travel for a trip),
- all times are expressed in seconds [s], all frequencies in [1/s], and
- headways are uniform for trips of the same pattern.

"""

import warnings

import numpy as np
import pandas as pd
import pyproj
import shapely
import shapely.ops
from aequilibrae.utils.geo_utils import haversine
from aequilibrae.project.database_connection import database_connection
from scipy.spatial import KDTree, minkowski_distance
from shapely.geometry import Point

from aequilibrae.paths import PathResults
from aequilibrae.context import get_active_project
from aequilibrae.paths import TransitGraph

SF_VERTEX_COLS = ["node_id", "node_type", "stop_id", "line_id", "line_seg_idx", "taz_id", "geometry"]
SF_EDGE_COLS = [
    "link_id",
    "link_type",
    "line_id",
    "stop_id",
    "line_seg_idx",
    "b_node",
    "a_node",
    "trav_time",
    "freq",
    "o_line_id",
    "d_line_id",
    "direction",
]


def shift_duplicate_geometry(df, shift=0.00001):
    """Shift stacked geometry by some fraction of ``shift`` vertically."""

    def _shift_points(group_df, shift):
        points = shapely.from_wkb(group_df.geometry.values)
        count = len(points)
        for i, x in enumerate(points):
            points[i] = shapely.Point(x.x, x.y + (i + 1) * shift / count)

        group_df.geometry = shapely.to_wkb(points)
        return group_df

    return df.groupby(by="geometry", group_keys=False).apply(_shift_points, shift)


class TransitGraphBuilder:
    """Graph builder for the transit assignment Spiess & Florian algorithm.

    :Arguments:
        **public_transport_conn** (:obj:`sqlite3.Connection`): Connection to the ``public_transport.sqlite`` database.

        **start** (:obj:`int`): Start time in seconds from 00h00m00s, e.g. 6am is 21600. Defaults to ``61200``.

        **end** (:obj:`int`): End time in seconds from 00h00m00s, e.g. 6am is 21600. Defaults to ``64800``.

        **time_margin** (:obj:`int`): Time margin, extends the ``start`` and ``end`` times by ``time_margin`` ([``start``, ``end``] becomes [``start`` - ``time_margin``, ``end`` + ``time_margin``]), in order to include more trips when computing mean values. Defaults to ``0``.

        **projected_crs** (:obj:`str`): Projected CRS of the network, intended for more accurate distance calculations. Defaults to ``"EPSG:3857"``, Spherical Mercator.

        **num_threads** (:obj:`int`): Number of threads to be used where possible. Defaults to ``-1``, using all available threads.

        **seed** (:obj:`int`): Seed for ``self.rng``. Defaults to ``124``.

        **geometry_noise** (:obj:`bool`): Whether to use noise in geometry creation, in order to avoid colocated nodes. Defaults to ``True``.

        **noise_coef** (:obj:`float`): Scaling factor of the noise. Defaults to ``1.0e-5``.

        **with_inner_stop_transfers** (:obj:`bool`): Whether to create transfer edges within parent stations. Defaults to ``False``.

        **with_outer_stop_transfers** (:obj:`bool`): Whether to create transfer edges between parent stations. Defaults to ``False``.

        **with_walking_edges** (:obj:`bool`): Whether to create walking edges between distinct stops of each station. Defaults to ``True``.

        **distance_upper_bound** (:obj:`float`): Upper bound on connector distance. Defaults to ``np.inf``.

        **blocking_centroid_flows** (:obj:`bool`): Whether to block flow through centroids. Defaults to ``True``.

        **max_connectors_per_zone** (:obj:`int`): Maximum connectors per zone. Defaults to ``-1`` for unlimited.
    """

    def __init__(
        self,
        public_transport_conn,
<<<<<<< HEAD
        period_id: int,
        time_margin: int = 0,
        projected_crs: str = "EPSG:3857",
        num_threads: int = -1,
        seed: int = 124,
        geometry_noise: bool = True,
        noise_coef: float = 1.0e-5,
        with_inner_stop_transfers: bool = True,
        with_outer_stop_transfers: bool = True,
        with_walking_edges: bool = True,
        distance_upper_bound: float = np.inf,
        blocking_centroid_flows: bool = True,
        connector_method: str = "nearest_neighbour",
        max_connectors_per_zone: int = -1,
=======
        start=61200,
        end=64800,
        time_margin=0,
        projected_crs="EPSG:3857",
        num_threads=-1,
        seed=124,
        geometry_noise=True,
        noise_coef=1.0e-5,
        with_inner_stop_transfers=False,
        with_outer_stop_transfers=False,
        with_walking_edges=True,
        distance_upper_bound=np.inf,
        blocking_centroid_flows=True,
        max_connectors_per_zone=-1,
>>>>>>> 892b2b15
    ):
        self.pt_conn = public_transport_conn  # sqlite connection
        self.pt_conn.enable_load_extension(True)
        self.pt_conn.load_extension("mod_spatialite")

        start, end = database_connection("project_database").execute("SELECT period_start, period_end FROM periods WHERE period_id = ?;", [period_id]).fetchall()[0]
        self.start = start - time_margin  # starting time of the selected time period
        self.end = end + time_margin  # ending time of the selected time period
        self.num_threads = num_threads

        # graph components
        # ----------------
        self.vertices = None
        self.edges = None
        self.__line_segments = None
        self.od_node_mapping = None

        # vertices
        self.__stop_vertices = None
        self.__boarding_vertices = None
        self.__alighting_vertices = None
        self.__od_vertices = None

        # edges
        self.__on_board_edges = None
        self.__dwell_edges = None
        self.__alighting_edges = None
        self.__boarding_edges = None
        self.__connector_edges = None
        self.__inner_stop_transfer_edges = pd.DataFrame()
        self.__outer_stop_transfer_edges = pd.DataFrame()
        self.__walking_edges = pd.DataFrame()

        self.global_crs = "EPSG:4326"
        self.__global_crs = pyproj.CRS(self.global_crs)
        self.projected_crs = projected_crs
        self.__projected_crs = pyproj.CRS(self.projected_crs)

        # longlat to projected CRS transformer
        self.transformer_g_to_p = pyproj.Transformer.from_crs(
            self.__global_crs, self.__projected_crs, always_xy=True
        ).transform

        self.transformer_p_to_g = pyproj.Transformer.from_crs(
            self.__projected_crs, self.__global_crs, always_xy=True
        ).transform

        # Add some spatial noise so that stop, boarding and aligthing vertices
        # are not colocated
        self.seed = seed
        self.rng = np.random.default_rng(seed=self.seed)
        self.geometry_noise = geometry_noise
        self.noise_coef = noise_coef

        # graph parameters
        self.uniform_dwell_time = 30
        self.alighting_penalty = 480
        self.a_tiny_time_duration = 1.0e-06
        self.wait_time_factor = 1.0
        self.walk_time_factor = 1.0
        self.walking_speed = 1.0
        self.access_time_factor = 1.0
        self.egress_time_factor = 1.0
        self.with_inner_stop_transfers = with_inner_stop_transfers
        self.with_outer_stop_transfers = with_outer_stop_transfers
        self.with_walking_edges = with_walking_edges
        self.distance_upper_bound = distance_upper_bound
        self.blocking_centroid_flows = blocking_centroid_flows
        self.connector_method = connector_method
        self.max_connectors_per_zone = max_connectors_per_zone

        self.__config_attrs = [
            "start",
            "end",
            "global_crs",
            "projected_crs",
            "seed",
            "geometry_noise",
            "noise_coef",
            # "uniform_dwell_time",
            # "alighting_penalty",
            # "a_tiny_time_duration",
            # "wait_time_factor",
            # "walk_time_factor",
            # "walking_speed",
            # "access_time_factor",
            # "egress_time_factor",
            "with_inner_stop_transfers",
            "with_outer_stop_transfers",
            "with_walking_edges",
            "distance_upper_bound",
            "blocking_centroid_flows",
            "connector_method",
            "max_connectors_per_zone",
        ]

    def add_zones(self, zones, from_crs: str = None):
        """Add zones as ODs.

        :Arguments:
            **zones** (:obj:`pd.DataFrame`): Dataframe containing the zoning information. Columns must include ``zone_id`` and ``geometry``.

            **from_crs** (:obj:`str`): The CRS of the ``geometry`` column of ``zones``. If not provided it's assumed that the geometry is already in ``self.projected_crs``. If provided, the geometry will be projected to ``self.projected_crs``. Defaults to ``None``.
        """
        if "zone_id" not in zones.columns or "geometry" not in zones.columns:
            raise KeyError("zone_id and geometry must be columns in zones")

        if zones.geometry.dtype is str or zones.geometry.dtype is bytes:
            geometry = shapely.from_wkt(zones.geometry.values)
        # Check if the supplied zones df is from geopandas without import geopandas.
        # We check __mro__ incase of inheritance. https://stackoverflow.com/a/63337375/14047443
        elif "GeometryDtype" in [t.__name__ for t in type(zones.geometry.dtype).__mro__] or all(
            isinstance(x, shapely.geometry.base.BaseGeometry) for x in zones.geometry
        ):
            geometry = zones.geometry.values
        else:
            raise TypeError("geometry is not a string, bytes, or shapely.Geometry instance")

        if from_crs:
            transformer = pyproj.Transformer.from_crs(
                pyproj.CRS(from_crs), self.__projected_crs, always_xy=True
            ).transform
        else:
            transformer = self.transformer_g_to_p
        geometry = [shapely.ops.transform(transformer, p) for p in geometry]
        centroids = shapely.centroid(geometry)

        self.zones = pd.DataFrame(
            {
                "zone_id": zones.zone_id.copy(deep=True).astype(str),
                "geometry": shapely.to_wkb([shapely.ops.transform(self.transformer_p_to_g, p) for p in geometry]),
                "centroids": shapely.to_wkb([shapely.ops.transform(self.transformer_p_to_g, p) for p in centroids]),
            }
        )

    def _create_line_segments(self):
        """Line segments correspond to segments between two successive stops for each line.

        For example if 2 lines, L1 and L2, are going from stop A to stop B, we have 2 line segments:
        - L1_AB
        - L2_AB

        line_segments table format:
            pattern_id  seq    from_stop      to_stop shortname         line_id  trav_time  headway      freq
        0  10001006000    0  10000000464  10000000462        T2  T2_10001006000      150.0    240.0  0.004167
        1  10001006000    1  10000000462  10000000459        T2  T2_10001006000      110.0    240.0  0.004167
        2  10001006000    2  10000000459  10000000160        T2  T2_10001006000      100.0    240.0  0.004167
        """

        # we select route links for the pattern_ids in the given time range
        sql = f"""SELECT distinct
            trips.pattern_id,
            route_links.seq,
            CAST(from_stop AS TEXT) from_stop,
            CAST(to_stop AS TEXT) to_stop
        FROM
            route_links
        INNER JOIN trips ON route_links.pattern_id = trips.pattern_id
        INNER JOIN trips_schedule ON trips.trip_id = trips_schedule.trip_id
        WHERE
            departure>={self.start}
            AND arrival<={self.end}"""
        route_links = pd.read_sql(
            sql=sql,
            con=self.pt_conn,
        )

        # create a routes table
        sql = "SELECT pattern_id, CAST(shortname AS TEXT) shortname FROM routes"
        routes = pd.read_sql(
            sql=sql,
            con=self.pt_conn,
        )
        # we create a line id by concatenating the route short name with the pattern_id
        routes["line_id"] = routes["shortname"] + "_" + routes["pattern_id"].astype(str)

        # we create the line segments by merging the route links with the routes
        # in order to have a route name on each segment
        self.__line_segments = pd.merge(route_links, routes, on="pattern_id", how="left")

        # we add the travel time and headway to each line segment
        self._add_mean_travel_time_to_segments()
        self._add_mean_headway_to_segments()

        # we compute the frequency from the headway
        self.__line_segments["freq"] = np.inf
        self.__line_segments.loc[self.__line_segments.headway > 0.0, "freq"] = (
            1.0 / self.__line_segments.loc[self.__line_segments.headway > 0.0, "headway"]
        )

    def _compute_segment_travel_time(self, time_filter=True):
        """Compute the mean travel time for each line segment.

        tt table format:
            pattern_id  seq     trav_time
        0   10001006000     1   114.545455
        1   10001006000     2   100.000000
        2   10001006000     3   180.000000

        :Arguments:
           **time_filter** (:obj:`bool`): If time_filter is True, the mean travel time is computed over the [start, end] time range, otherwise it is computed over all the available data (e.g. a whole day). Defaults to ``True``.

        :Returns:
           **tt** (:obj:`pd.DataFrame`): Dataframe containing the travel item for line segments.
        """

        if time_filter:
            sql = f"""SELECT trips_schedule.trip_id, trips_schedule.seq, trips_schedule.arrival,
                trips_schedule.departure, trips.pattern_id FROM trips_schedule LEFT JOIN trips
                ON trips_schedule.trip_id = trips.trip_id
                WHERE trips_schedule.departure>={self.start} AND trips_schedule.arrival<={self.end}"""
        else:
            sql = """SELECT trips_schedule.trip_id, trips_schedule.seq, trips_schedule.arrival,
                trips_schedule.departure, trips.pattern_id FROM trips_schedule LEFT JOIN trips
                ON trips_schedule.trip_id = trips.trip_id"""
        tt = pd.read_sql(sql=sql, con=self.pt_conn)

        # compute the travel time on the segments
        tt.sort_values(by=["pattern_id", "trip_id", "seq"], ascending=True, inplace=True)
        tt["last_departure"] = tt["departure"].shift(+1)
        tt["last_trip_id"] = tt["trip_id"].shift(+1)
        tt["last_pattern_id"] = tt["pattern_id"].shift(+1)
        tt["trav_time"] = tt["arrival"] - tt["last_departure"]
        tt.dropna(how="any", inplace=True)
        tt[["last_departure", "last_trip_id", "last_pattern_id"]] = tt[
            ["last_departure", "last_trip_id", "last_pattern_id"]
        ].astype(int)

        tt.loc[(tt.last_pattern_id != tt.pattern_id) | (tt.last_trip_id != tt.trip_id), "trav_time"] = np.nan
        tt.dropna(subset="trav_time", inplace=True)
        tt = tt.copy(deep=True)

        # tt.seq refers to the stop sequence index.
        # Because we computed the travel time between two stops, we are now dealing
        # with a segment sequence index.
        tt = tt.loc[tt.seq > 0]
        tt.seq -= 1

        # take the mean of the travel times computed among the trips of a pattern segment
        tt = tt[["pattern_id", "seq", "trav_time"]].groupby(["pattern_id", "seq"]).mean().reset_index(drop=False)

        return tt

    def _add_mean_travel_time_to_segments(self):
        """Add a column to the line segment table with a mean travel time.

        Because there might be missing values when computing the travel time on a small time range,
        we also compute the mean travel time over all the available data in order to fill these potential
        missing values.
        """
        tt = self._compute_segment_travel_time(time_filter=True)
        tt_full = self._compute_segment_travel_time(time_filter=False)
        tt_full.rename(columns={"trav_time": "trav_time_full"}, inplace=True)

        # Compute the mean travel time from the different trips corresponding to
        self.__line_segments = pd.merge(self.__line_segments, tt, on=["pattern_id", "seq"], how="left")
        self.__line_segments = pd.merge(self.__line_segments, tt_full, on=["pattern_id", "seq"], how="left")
        self.__line_segments.trav_time = self.__line_segments.trav_time.fillna(self.__line_segments.trav_time_full)
        self.__line_segments.drop("trav_time_full", axis=1, inplace=True)
        self.__line_segments.trav_time = self.__line_segments.trav_time.fillna(self.end - self.start)

    def _add_mean_headway_to_segments(self):
        """Compute the mean headway for each pattern and add it to the line segment table, as headway.

        When there is not enough information to compute the mean headway (e.g. a single trip), the headway is
        given the value of the time range length.
        """
        # start from the trip_schedule table
        sql = f"""SELECT trip_id, seq, arrival FROM trips_schedule
            WHERE departure>={self.start} AND arrival<={self.end}"""
        mh = pd.read_sql(sql=sql, con=self.pt_conn)

        # merge the trips schedules with pattern ids
        trips = pd.read_sql(sql="SELECT trip_id, pattern_id FROM trips", con=self.pt_conn)
        mh = pd.merge(mh, trips, on="trip_id", how="left")
        mh.sort_values(by=["pattern_id", "seq", "trip_id", "arrival"], inplace=True)
        mh["headway"] = mh["arrival"].diff()

        # count the number of trips per stop
        trip_count = mh.groupby(["pattern_id", "seq"]).size().to_frame("trip_count")
        mh = pd.merge(mh, trip_count, on=["pattern_id", "seq"], how="left")

        # compute the trip index for a given couple pattern & stop
        trip_id_last = -1
        seq_last = -1
        pattern_id_last = -1
        trip_idx_values = np.zeros(len(mh), dtype=int)
        trip_idx = 0
        i = 0
        for row in mh.itertuples():
            trip_id = row.trip_id
            seq = row.seq
            pattern_id = row.seq
            assert (trip_id != trip_id_last) | (seq == seq_last + 1)

            if seq != seq_last:
                trip_idx = 0
            if pattern_id != pattern_id_last:
                trip_idx = 0

            trip_id_last = trip_id
            seq_last = seq
            pattern_id_last = pattern_id

            trip_idx_values[i] = trip_idx
            i += 1
            trip_idx += 1
        mh["trip_idx"] = trip_idx_values

        # deal with single trip case for a given stop
        largest_headway = self.end - self.start
        mh.loc[mh["trip_count"] == 1, "headway"] = largest_headway

        # deal with first trip for a stop & pattern
        mh.loc[(mh["trip_count"] > 1) & (mh["trip_idx"] == 0), "headway"] = np.nan
        mh["headway"] = mh["headway"].bfill()

        # take the min of the headways computed among the stops of a given trip
        mh = mh[["pattern_id", "trip_id", "headway"]].groupby("pattern_id").min().reset_index(drop=False)

        # compute the mean headway computed among the trips of a given pattern
        mh = mh[["pattern_id", "headway"]].groupby("pattern_id").mean().reset_index(drop=False)

        self.__line_segments = pd.merge(self.__line_segments, mh, on=["pattern_id"], how="left")

    def _create_stop_vertices(self):
        """Create stop vertices."""
        # select all stops
        sql = "SELECT CAST(stop_id AS TEXT) stop_id, ST_AsBinary(geometry) AS geometry FROM stops"
        stop_vertices = pd.read_sql(sql=sql, con=self.pt_conn)

        # filter stops that are used on the given time range
        stops_ids = pd.concat((self.__line_segments.from_stop, self.__line_segments.to_stop), axis=0).unique()
        stop_vertices = stop_vertices.loc[stop_vertices.stop_id.isin(stops_ids)]

        # uniform attributes
        stop_vertices["line_seg_idx"] = -1
        stop_vertices["node_type"] = "stop"

        self.__stop_vertices = stop_vertices

    def _create_boarding_vertices(self):
        """Create boarding vertices with noise, if enabled."""
        boarding_vertices = self.__line_segments[["line_id", "seq", "from_stop"]].copy(deep=True)
        boarding_vertices.rename(columns={"seq": "line_seg_idx", "from_stop": "stop_id"}, inplace=True)
        boarding_vertices = pd.merge(
            boarding_vertices, self.__stop_vertices[["stop_id", "geometry"]], on="stop_id", how="left"
        )

        # uniform attributes
        boarding_vertices["node_type"] = "boarding"

        # add noise
        if self.geometry_noise:
            boarding_vertices["x"] = boarding_vertices.geometry.map(lambda c: shapely.wkb.loads(c).x)
            boarding_vertices["y"] = boarding_vertices.geometry.map(lambda c: shapely.wkb.loads(c).y)
            n_boarding = len(boarding_vertices)
            boarding_vertices["x"] += self.noise_coef * (self.rng.random(n_boarding) - 0.5)
            boarding_vertices["y"] += self.noise_coef * (self.rng.random(n_boarding) - 0.5)
            boarding_vertices["geometry"] = boarding_vertices.apply(lambda row: Point(row.x, row.y).wkb, axis=1)
            boarding_vertices.drop(["x", "y"], axis=1, inplace=True)

        self.__boarding_vertices = boarding_vertices

    def _create_alighting_vertices(self):
        """Create alighting vertices with noise, if enabled."""
        alighting_vertices = self.__line_segments[["line_id", "seq", "to_stop"]].copy(deep=True)
        alighting_vertices.rename(columns={"seq": "line_seg_idx", "to_stop": "stop_id"}, inplace=True)
        alighting_vertices = pd.merge(
            alighting_vertices, self.__stop_vertices[["stop_id", "geometry"]], on="stop_id", how="left"
        )

        # uniform attributes
        alighting_vertices["node_type"] = "alighting"

        # add noise
        if self.geometry_noise:
            alighting_vertices["x"] = alighting_vertices.geometry.map(lambda c: shapely.wkb.loads(c).x)
            alighting_vertices["y"] = alighting_vertices.geometry.map(lambda c: shapely.wkb.loads(c).y)
            n_alighting = len(alighting_vertices)
            alighting_vertices["x"] += self.noise_coef * (self.rng.random(n_alighting) - 0.5)
            alighting_vertices["y"] += self.noise_coef * (self.rng.random(n_alighting) - 0.5)
            alighting_vertices["geometry"] = alighting_vertices.apply(lambda row: Point(row.x, row.y).wkb, axis=1)
            alighting_vertices.drop(["x", "y"], axis=1, inplace=True)

        self.__alighting_vertices = alighting_vertices

    def _create_od_vertices(self):
        """Create OD vertices from zones.

        If zones have not previously been added, add zones from the project.
        If ``self.blocking_centroid_flow`` is ``True``, a distinction is made between ``origin`` and ``destination`` vertices. Otherwise, they are both classified as ``od``.
        """
        if "zones" not in self.__dict__:
            project = get_active_project(True)
            self.add_zones(
                pd.DataFrame(
                    [(x.zone_id, x.geometry) for x in project.zoning.all_zones().values()],
                    columns=["zone_id", "geometry"],
                )
            )

        if self.blocking_centroid_flows:
            # we create both "origin" and "destination" nodes
            origin_vertices = self.zones[["zone_id", "centroids"]].rename(
                columns={"zone_id": "taz_id", "centroids": "geometry"}
            )

            # uniform attributes
            origin_vertices["node_type"] = "origin"
            origin_vertices["line_seg_idx"] = -1

            destination_vertices = origin_vertices.copy(deep=True)
            destination_vertices["node_type"] = "destination"

            od_vertices = pd.concat((origin_vertices, destination_vertices), axis=0)
        else:
            # we create only "od" nodes
            od_vertices = self.zones[["zone_id", "centroids"]].rename(
                columns={"zone_id": "taz_id", "centroids": "geometry"}
            )

            # uniform attributes
            od_vertices["node_type"] = "od"
            od_vertices["line_seg_idx"] = -1

        self.__od_vertices = od_vertices

    def create_od_node_mapping(self):
        """Build a dataframe mapping the centroid node ids with to transport assignment zone ids."""
        if self.blocking_centroid_flows:
            origin_nodes = self.vertices.loc[
                self.vertices.node_type == "origin",
                ["node_id", "taz_id"],
            ]
            origin_nodes.rename(columns={"node_id": "o_node_id"}, inplace=True)
            destination_nodes = self.vertices.loc[
                self.vertices.node_type == "destination",
                ["node_id", "taz_id"],
            ]
            destination_nodes.rename(columns={"node_id": "d_node_id"}, inplace=True)
            od_node_mapping = pd.merge(origin_nodes, destination_nodes, on="taz_id", how="left")[
                ["o_node_id", "d_node_id", "taz_id"]
            ]
        else:
            od_node_mapping = self.vertices.loc[
                self.vertices.node_type == "od",
                ["node_id", "taz_id"],
            ]
        self.od_node_mapping = od_node_mapping

    def _create_vertices(self):
        """Graph vertices creation as a dataframe.

        Vertices have the following attributes:
            - node_id (:obj:`int`),
            - node_type (:obj:`str`): Either 'stop', 'boarding', 'alighting', 'od', 'origin', or 'destination',
            - stop_id (:obj:`str`): Only applies to 'stop', 'boarding' and 'alighting' vertices,
            - line_id (:obj:`str`): Only applies to 'boarding' and 'alighting' vertices,
            - line_seg_idx (:obj:`int`): Only applies to 'boarding' and 'alighting' vertices,
            - taz_id (:obj:`str`): Only applies to 'origin', 'destination', and 'od' nodes,
            - geometry (:obj:`str`): Geometry object in WKB (well known binary).
        """
        self._create_line_segments()
        self._create_stop_vertices()
        self._create_boarding_vertices()
        self._create_alighting_vertices()
        self._create_od_vertices()

        # stack the dataframes on top of each other
        self.vertices = pd.concat(
            [
                self.__od_vertices,
                self.__stop_vertices,
                self.__boarding_vertices,
                self.__alighting_vertices,
            ],
            axis=0,
        )

        # reset index and copy it to column
        self.vertices.reset_index(drop=True, inplace=True)
        self.vertices.index.name = "index"
        self.vertices["node_id"] = self.vertices.index + 1
        self.vertices = self.vertices[SF_VERTEX_COLS]
        self.create_od_node_mapping()

        # data types
        self.vertices.node_id = self.vertices.node_id.astype(int)
        self.vertices["node_type"] = self.vertices["node_type"].astype("category")
        self.vertices.stop_id = self.vertices.stop_id.fillna("").astype(str)
        self.vertices.line_id = self.vertices.line_id.fillna("").astype(str)
        self.vertices.line_seg_idx = self.vertices.line_seg_idx.fillna(-1).astype("int32")
        self.vertices.taz_id = self.vertices.taz_id.fillna("").astype(str)

    def _create_on_board_edges(self):
        """Create on board edges."""
        on_board_edges = self.__line_segments[["line_id", "seq", "trav_time"]].copy(deep=True)
        on_board_edges.rename(columns={"seq": "line_seg_idx"}, inplace=True)

        # get tail vertex index
        on_board_edges = pd.merge(
            on_board_edges,
            self.vertices[self.vertices.node_type == "boarding"][["line_id", "line_seg_idx", "node_id"]],
            on=["line_id", "line_seg_idx"],
            how="left",
        )
        on_board_edges.rename(columns={"node_id": "b_node"}, inplace=True)

        # get head vertex index
        on_board_edges = pd.merge(
            on_board_edges,
            self.vertices[self.vertices.node_type == "alighting"][["line_id", "line_seg_idx", "node_id"]],
            on=["line_id", "line_seg_idx"],
            how="left",
        )
        on_board_edges.rename(columns={"node_id": "a_node"}, inplace=True)

        # uniform attributes
        on_board_edges["link_type"] = "on-board"
        on_board_edges["freq"] = np.inf
        on_board_edges["direction"] = 1

        self.__on_board_edges = on_board_edges

    def _create_boarding_edges(self):
        """Create boarding edges."""
        boarding_edges = self.__line_segments[["line_id", "seq", "from_stop", "freq"]].copy(deep=True)
        boarding_edges.rename(columns={"seq": "line_seg_idx", "from_stop": "stop_id"}, inplace=True)

        # get tail vertex index (stop vertex)
        boarding_edges = pd.merge(
            boarding_edges,
            self.vertices[self.vertices.node_type == "stop"][["stop_id", "node_id"]],
            on="stop_id",
            how="left",
        )
        boarding_edges.rename(columns={"node_id": "b_node"}, inplace=True)

        # get head vertex index (boarding vertex)
        boarding_edges = pd.merge(
            boarding_edges,
            self.vertices[self.vertices.node_type == "boarding"][["line_id", "line_seg_idx", "node_id"]],
            on=["line_id", "line_seg_idx"],
            how="left",
        )
        boarding_edges.rename(columns={"node_id": "a_node"}, inplace=True)

        # frequency update : line_freq / wait_time_factor
        wait_time_factor_inv = 1.0 / self.wait_time_factor
        boarding_edges["freq"] *= wait_time_factor_inv

        # uniform attributes
        boarding_edges["link_type"] = "boarding"
        boarding_edges["trav_time"] = 0.5 * self.uniform_dwell_time + self.a_tiny_time_duration
        boarding_edges["direction"] = 1

        self.__boarding_edges = boarding_edges

    def _create_alighting_edges(self):
        """Create alighting edges."""
        alighting_edges = self.__line_segments[["line_id", "seq", "to_stop"]].copy(deep=True)
        alighting_edges.rename(columns={"seq": "line_seg_idx", "to_stop": "stop_id"}, inplace=True)

        # get tail vertex index (alighting vertex)
        alighting_edges = pd.merge(
            alighting_edges,
            self.vertices[self.vertices.node_type == "alighting"][["line_id", "line_seg_idx", "node_id"]],
            on=["line_id", "line_seg_idx"],
            how="left",
        )
        alighting_edges.rename(columns={"node_id": "b_node"}, inplace=True)

        # get head vertex index (stop vertex)
        alighting_edges = pd.merge(
            alighting_edges,
            self.vertices[self.vertices.node_type == "stop"][["stop_id", "node_id"]],
            on="stop_id",
            how="left",
        )
        alighting_edges.rename(columns={"node_id": "a_node"}, inplace=True)

        # uniform attributes
        alighting_edges["link_type"] = "alighting"
        alighting_edges["freq"] = np.inf
        alighting_edges["trav_time"] = (
            0.5 * self.uniform_dwell_time + self.alighting_penalty + self.a_tiny_time_duration
        )
        alighting_edges["direction"] = 1

        self.__alighting_edges = alighting_edges

    def _create_dwell_edges(self):
        """Create dwell edges."""
        # we start by removing the first segment of each line
        dwell_edges = self.__line_segments.loc[self.__line_segments.seq != 0][["line_id", "from_stop", "seq"]]
        dwell_edges.rename(columns={"seq": "line_seg_idx"}, inplace=True)

        # we take the first stop of the segment
        dwell_edges["stop_id"] = dwell_edges.from_stop

        # head vertex index (boarding vertex)
        # boarding vertices of line segments [1:segment_count+1]
        dwell_edges = pd.merge(
            dwell_edges,
            self.vertices[self.vertices.node_type == "boarding"][["line_id", "stop_id", "node_id", "line_seg_idx"]],
            on=["line_id", "stop_id", "line_seg_idx"],
            how="left",
        )
        dwell_edges.rename(columns={"node_id": "a_node"}, inplace=True)

        # tail vertex index (alighting vertex)
        # aligthing vertices of line segments [0:segment_count]
        dwell_edges.line_seg_idx -= 1
        dwell_edges = pd.merge(
            dwell_edges,
            self.vertices[self.vertices.node_type == "alighting"][["line_id", "stop_id", "node_id", "line_seg_idx"]],
            on=["line_id", "stop_id", "line_seg_idx"],
            how="left",
        )
        dwell_edges.rename(columns={"node_id": "b_node"}, inplace=True)

        # clean-up
        dwell_edges.drop("from_stop", axis=1, inplace=True)

        # uniform values
        dwell_edges["line_seg_idx"] = -1
        dwell_edges["link_type"] = "dwell"
        dwell_edges["freq"] = np.inf
        dwell_edges["trav_time"] = self.uniform_dwell_time
        dwell_edges["direction"] = 1

        self.__dwell_edges = dwell_edges

<<<<<<< HEAD
    def create_connector_edges(self, method=None, allow_missing_connections=True):
=======
    def _create_connector_edges(self, method="overlapping_regions", allow_missing_connections=True):
>>>>>>> 892b2b15
        """
        Create the connector edges between each stops and ODs.

        Nearest neighbour: Creates edges between every stop and its nearest OD.

        Overlapping regions: Creates edges between all stops that lying within the circle centred on each OD whose radius is the distance to the next nearest OD.

        :Arguments:
           **method** (:obj:`str`): Must either be "overlapping_regions", or "nearest_neighbour". Defaults to ``overlapping_regions``.
           **allow_missing_connections** (:obj:`bool`): Whether to allow missing connections or not. Defaults to ``True``.
        """
        if method is None:
            method = self.connector_method
        else:
            self.connector_method = method

        assert method in ["overlapping_regions", "nearest_neighbour"]

        # Create access connectors
        # ========================

        # Select/copy the od vertices and project their geometry
        if self.blocking_centroid_flows:
            node_type = "origin"
        else:
            node_type = "od"
        od_vertices = self.vertices[self.vertices.node_type == node_type][["node_id", "taz_id", "geometry"]].copy(
            deep=True
        )

        od_vertices.reset_index(drop=True, inplace=True)
        od_geometries = od_vertices["geometry"].apply(
            lambda geometry: shapely.ops.transform(self.transformer_g_to_p, shapely.from_wkb(geometry))
        )
        od_geometries = np.array(list(od_geometries.apply(lambda geometry: (geometry.x, geometry.y))))

        # Select/copy the stop vertices and project their geometryinates
        stop_vertices = self.vertices[self.vertices.node_type == "stop"][["node_id", "stop_id", "geometry"]].copy(
            deep=True
        )
        stop_vertices.reset_index(drop=True, inplace=True)
        stop_geometries = stop_vertices["geometry"].apply(
            lambda geometry: shapely.ops.transform(self.transformer_g_to_p, shapely.from_wkb(geometry))
        )
        stop_geometries = np.array(list(stop_geometries.apply(lambda geometry: (geometry.x, geometry.y))))

        kdTree = KDTree(od_geometries)

        if method == "nearest_neighbour":
            # query the kdTree for the closest (k=1) od for each stop in parallel (workers=-1)
            distance, index = kdTree.query(
                stop_geometries, k=1, distance_upper_bound=self.distance_upper_bound, workers=self.num_threads
            )
            nearest_od = od_vertices.iloc[index][["node_id", "taz_id"]].reset_index(drop=True)
            trav_time = pd.Series(distance / self.walking_speed, name="trav_time")

            # access connectors
            access_connector_edges = pd.concat(
                [
                    stop_vertices[["stop_id", "node_id"]].reset_index(drop=True).rename(columns={"node_id": "a_node"}),
                    nearest_od.rename(columns={"node_id": "b_node"}),
                    trav_time,
                ],
                axis=1,
            )

        elif method == "overlapping_regions":
            # Construct a kdtree so we can lookup the 2nd closest OD to each OD (the first being itself)
            distance, _ = kdTree.query(
                od_geometries, k=[2], distance_upper_bound=self.distance_upper_bound, workers=self.num_threads
            )
            distance = distance.reshape(-1)

            # Construct a kdtree so we can query all the stops within the radius around each OD
            stop_kdTree = KDTree(stop_geometries)
            results = stop_kdTree.query_ball_point(od_geometries, distance, workers=self.num_threads)

            # access connectors

            # Build up a list of dataframes to concat, each dataframe corresponds to all connectors for a given OD
            connectors = []
            for i, verts in enumerate(results):
                distance = minkowski_distance(od_geometries[i], stop_geometries[verts])
                df = stop_vertices["node_id"].iloc[verts].to_frame()
                df["b_node"] = od_vertices.iloc[i]["node_id"]  # OD is tail node of access connector
                df["trav_time"] = distance / self.walking_speed
                connectors.append(df)
            access_connector_edges = pd.concat(connectors).rename(columns={"node_id": "a_node"}).reset_index(drop=True)

            if not allow_missing_connections:
                # Now we need to build up the edges for the stops without connectors
                missing = stop_vertices["node_id"].isin(access_connector_edges["a_node"])
                missing = missing[~missing].index

                distance, index = kdTree.query(
                    stop_geometries[missing], k=1, distance_upper_bound=np.inf, workers=self.num_threads
                )
                nearest_od = od_vertices["node_id"].iloc[index].reset_index(drop=True)
                trav_time = pd.Series(distance / self.walking_speed, name="trav_time")
                missing_edges = pd.concat(
                    [
                        stop_vertices["node_id"].iloc[missing].reset_index(drop=True).rename("a_node"),
                        nearest_od.rename("b_node"),
                        trav_time,
                    ],
                    axis=1,
                )

                access_connector_edges = pd.concat([access_connector_edges, missing_edges], axis=0)

        # uniform values
        access_connector_edges["link_type"] = "access_connector"
        access_connector_edges["line_seg_idx"] = -1
        access_connector_edges["freq"] = np.inf
        access_connector_edges["direction"] = 1

        if self.max_connectors_per_zone > 0:
            # max_connectors_per_zone connectors per zone with smallest travel time are selected
            access_connector_edges = access_connector_edges.sort_values(["b_node", "trav_time"])
            access_connector_edges = access_connector_edges.groupby("b_node").apply(
                lambda df: df.head(self.max_connectors_per_zone)
            )

        # Create egress connectors
        # ========================
        egress_connector_edges = access_connector_edges.copy(deep=True)
        egress_connector_edges.rename(columns={"a_node": "b_node", "b_node": "a_node"}, inplace=True)

        if self.blocking_centroid_flows:
            # we need to switch the head node to a destination node instead of an origin node
            egress_connector_edges = pd.merge(
                egress_connector_edges,
                self.od_node_mapping[["o_node_id", "d_node_id"]],
                left_on="a_node",
                right_on="o_node_id",
                how="left",
            )
            egress_connector_edges.drop(["a_node", "o_node_id"], axis=1, inplace=True)
            egress_connector_edges.rename(columns={"d_node_id": "a_node"}, inplace=True)

        # uniform values
        egress_connector_edges["link_type"] = "egress_connector"
        egress_connector_edges["line_seg_idx"] = -1
        egress_connector_edges["freq"] = np.inf
        egress_connector_edges["direction"] = 1

        # travel time update
        access_connector_edges.trav_time *= self.access_time_factor
        egress_connector_edges.trav_time *= self.egress_time_factor

        self.__connector_edges = pd.concat([access_connector_edges, egress_connector_edges], axis=0)

    def _create_inner_stop_transfer_edges(self):
        """Create transfer edges between distinct lines of each stop."""
        alighting = self.vertices[self.vertices.node_type == "alighting"][["stop_id", "line_id", "node_id"]].rename(
            columns={"line_id": "o_line_id", "node_id": "b_node"}
        )
        boarding = self.vertices[self.vertices.node_type == "boarding"][["stop_id", "line_id", "node_id"]].rename(
            columns={"line_id": "d_line_id", "node_id": "a_node"}
        )
        inner_stop_transfer_edges = pd.merge(alighting, boarding, on="stop_id", how="inner")

        # remove entries that have the same line as origin and destination
        inner_stop_transfer_edges = inner_stop_transfer_edges.loc[
            inner_stop_transfer_edges["o_line_id"] != inner_stop_transfer_edges["d_line_id"]
        ]

        # update the transfer edge frequency
        inner_stop_transfer_edges = pd.merge(
            inner_stop_transfer_edges,
            self.__line_segments[["from_stop", "line_id", "freq"]],
            left_on=["stop_id", "d_line_id"],
            right_on=["from_stop", "line_id"],
            how="left",
        )
        inner_stop_transfer_edges.drop(["from_stop", "line_id"], axis=1, inplace=True)

        # uniform attributes
        inner_stop_transfer_edges["line_seg_idx"] = -1
        inner_stop_transfer_edges["link_type"] = "inner_transfer"
        inner_stop_transfer_edges["direction"] = 1

        # frequency update : line_freq / wait_time_factor
        wait_time_factor_inv = 1.0 / self.wait_time_factor
        inner_stop_transfer_edges["freq"] *= wait_time_factor_inv

        # travel time update : dwell_time + alighting_penalty
        inner_stop_transfer_edges["trav_time"] = self.uniform_dwell_time + self.alighting_penalty

        # remove duplicates
        inner_stop_transfer_edges.drop_duplicates(inplace=True)

        self.__inner_stop_transfer_edges = inner_stop_transfer_edges

    def _create_outer_stop_transfer_edges(self):
        """Create transfer edges between distinct lines/stops of each station."""
        sql = """
        SELECT CAST(stop_id as TEXT) stop_id, CAST(parent_station as TEXT) parent_station FROM stops
        WHERE parent_station IS NOT NULL AND parent_station <> ''
        """
        stops = pd.read_sql(sql=sql, con=self.pt_conn)
        stations = stops.groupby("parent_station").size().to_frame("stop_count").reset_index(drop=False)

        # we only keep the stations which contain at least 2 stops
        stations = stations[stations["stop_count"] > 1]
        station_list = stations["parent_station"].values
        stops = stops[stops.parent_station.isin(station_list)]

        # load the aligthing vertices (tail of transfer edges)
        alighting = self.vertices[self.vertices.node_type == "alighting"][
            ["stop_id", "line_id", "node_id", "geometry"]
        ].rename(columns={"line_id": "o_line_id", "geometry": "o_geometry", "node_id": "b_node"})
        # add the station id
        alighting = pd.merge(alighting, stops, on="stop_id", how="inner")
        alighting.rename(columns={"stop_id": "o_stop_id"}, inplace=True)

        # load the boarding vertices (head of transfer edges)
        boarding = self.vertices[self.vertices.node_type == "boarding"][
            ["stop_id", "line_id", "node_id", "geometry"]
        ].rename(columns={"line_id": "d_line_id", "geometry": "d_geometry", "node_id": "a_node"})
        # add the station id
        boarding = pd.merge(boarding, stops, on="stop_id", how="inner")
        boarding.rename(columns={"stop_id": "d_stop_id"}, inplace=True)

        outer_stop_transfer_edges = pd.merge(alighting, boarding, on="parent_station", how="inner")
        outer_stop_transfer_edges.drop("parent_station", axis=1, inplace=True)

        outer_stop_transfer_edges.dropna(how="any", inplace=True)

        # remove entries that share the same stop
        outer_stop_transfer_edges = outer_stop_transfer_edges.loc[
            outer_stop_transfer_edges["o_stop_id"] != outer_stop_transfer_edges["d_stop_id"]
        ]

        # remove entries that have the same line as origin and destination
        outer_stop_transfer_edges = outer_stop_transfer_edges.loc[
            outer_stop_transfer_edges["o_line_id"] != outer_stop_transfer_edges["d_line_id"]
        ]

        # update the transfer edge frequency
        outer_stop_transfer_edges = pd.merge(
            outer_stop_transfer_edges,
            self.__line_segments[["from_stop", "line_id", "freq"]],
            left_on=["d_stop_id", "d_line_id"],
            right_on=["from_stop", "line_id"],
            how="left",
        )
        outer_stop_transfer_edges.drop(["o_stop_id", "d_stop_id", "from_stop", "line_id"], axis=1, inplace=True)

        # uniform attributes
        outer_stop_transfer_edges["line_seg_idx"] = -1
        outer_stop_transfer_edges["link_type"] = "outer_transfer"

        # frequency update : line_freq / wait_time_factor
        wait_time_factor_inv = 1.0 / self.wait_time_factor
        outer_stop_transfer_edges["freq"] *= wait_time_factor_inv

        # compute the walking time
        o_geometry = shapely.from_wkb(outer_stop_transfer_edges.o_geometry.values)
        d_geometry = shapely.from_wkb(outer_stop_transfer_edges.d_geometry.values)
        o_lon, o_lat = np.vectorize(lambda x: (x.x, x.y))(o_geometry)
        d_lon, d_lat = np.vectorize(lambda x: (x.x, x.y))(d_geometry)

        distance = haversine(o_lon, o_lat, d_lon, d_lat)

        outer_stop_transfer_edges["trav_time"] = distance / self.walking_speed
        outer_stop_transfer_edges["trav_time"] *= self.walk_time_factor
        outer_stop_transfer_edges["trav_time"] += self.alighting_penalty
        outer_stop_transfer_edges["direction"] = 1

        # cleanup
        outer_stop_transfer_edges.drop(
            ["o_geometry", "d_geometry"],
            axis=1,
            inplace=True,
        )

        # remove duplicates
        outer_stop_transfer_edges.drop_duplicates(inplace=True)

        self.__outer_stop_transfer_edges = outer_stop_transfer_edges

    def _create_walking_edges(self):
        """Create walking edges between distinct stops of each station."""

        sql = "SELECT COUNT(*) FROM stops WHERE parent_station IS NOT NULL AND parent_station <> ''"
        station_count = self.pt_conn.execute(sql).fetchone()[0]

        if station_count > 0:
            sql = """
            SELECT CAST(stop_id AS TEXT) stop_id, CAST(parent_station AS TEXT) parent_station FROM stops
            WHERE parent_station IS NOT NULL AND parent_station <> ''
            """
            stops = pd.read_sql(sql=sql, con=self.pt_conn)

            print(stops)
            stops.drop_duplicates(inplace=True)
            stations = stops.groupby("parent_station").size().to_frame("stop_count").reset_index(drop=False)

            # we only keep the stations which contain at least 2 stops
            stations = stations[stations["stop_count"] > 1]
            station_list = stations["parent_station"].values
            stops = stops[stops.parent_station.isin(station_list)]

            # tail vertex
            o_walking = self.vertices[self.vertices.node_type == "stop"][["stop_id", "node_id", "geometry"]].rename(
                columns={"geometry": "o_geometry", "node_id": "b_node"}
            )
            o_walking = pd.merge(o_walking, stops, on="stop_id", how="inner")
            o_walking.rename(columns={"stop_id": "o_stop_id"}, inplace=True)

            # head vertex
            d_walking = self.vertices[self.vertices.node_type == "stop"][["stop_id", "node_id", "geometry"]].rename(
                columns={"geometry": "d_geometry", "node_id": "a_node"}
            )
            d_walking = pd.merge(d_walking, stops, on="stop_id", how="inner")
            d_walking.rename(columns={"stop_id": "d_stop_id"}, inplace=True)

            walking_edges = pd.merge(o_walking, d_walking, on="parent_station", how="inner")

            # remove entries that share the same stop
            walking_edges = walking_edges.loc[walking_edges["o_stop_id"] != walking_edges["d_stop_id"]]
            walking_edges.drop("parent_station", axis=1, inplace=True)

            # uniform attributes
            walking_edges["line_seg_idx"] = -1
            walking_edges["link_type"] = "walking"
            walking_edges["freq"] = np.inf
            walking_edges["direction"] = 1

            # compute the walking time
            o_geometry = shapely.from_wkb(walking_edges.o_geometry.values)
            d_geometry = shapely.from_wkb(walking_edges.d_geometry.values)
            o_lon, o_lat = np.vectorize(lambda x: (x.x, x.y))(o_geometry)
            d_lon, d_lat = np.vectorize(lambda x: (x.x, x.y))(d_geometry)

            distance = haversine(o_lon, o_lat, d_lon, d_lat)

            walking_edges["trav_time"] = distance / self.walking_speed
            walking_edges["trav_time"] *= self.walk_time_factor

            # cleanup
            walking_edges.drop(
                ["o_geometry", "d_geometry"],
                axis=1,
                inplace=True,
            )

            self.__walking_edges = walking_edges

    def _create_edges(self):
        """Graph edges creation as a Dataframe.

        Edges have the following attributes:
            - type (:obj:`str`): Either 'on-board', 'boarding', 'alighting', 'dwell', 'inner_transfer', 'outer_transfer',
              'access_connector', "egress_connector" or 'walking',
            - line_id (:obj:`str`): Only applies to 'on-board', 'boarding', 'alighting' and 'dwell' edges,
            - stop_id (:obj:`str`),
            - line_seg_idx (:obj:`int`): Only applies to 'on-board', 'boarding' and 'alighting' edges,
            - b_node (:obj:`int`),
            - a_node (:obj:`int`),
            - trav_time (:obj:`float`): Edge travel time,
            - freq (:obj:`float`),
            - o_line_id (:obj:`str`),
            - d_line_id (:obj:`str`),
            - transfer_id (:obj:`str`)
        """
        # create the graph edges
        self._create_on_board_edges()
        self._create_dwell_edges()
        self._create_boarding_edges()
        self._create_alighting_edges()
        self._create_connector_edges()
        if self.with_inner_stop_transfers:
            self._create_inner_stop_transfer_edges()
        if self.with_outer_stop_transfers:
            self._create_outer_stop_transfer_edges()
        if self.with_walking_edges:
            self._create_walking_edges()

        # stack the dataframes on top of each other
        self.edges = pd.concat(
            [
                self.__on_board_edges,
                self.__boarding_edges,
                self.__alighting_edges,
                self.__dwell_edges,
                self.__connector_edges,
                self.__inner_stop_transfer_edges,
                self.__outer_stop_transfer_edges,
                self.__walking_edges,
            ],
            axis=0,
        )

        # reset index and copy it to column
        self.edges.reset_index(drop=True, inplace=True)
        self.edges.index.name = "index"
        self.edges["link_id"] = self.edges.index + 1
        for col in SF_EDGE_COLS:
            if col not in self.edges:
                self.edges[col] = np.nan
        self.edges = self.edges[SF_EDGE_COLS]

        # data types
        self.edges["link_type"] = self.edges["link_type"].astype("category")
        self.edges.line_id = self.edges.line_id.fillna("").astype(str)
        self.edges.stop_id = self.edges.stop_id.fillna("").astype(str)
        self.edges.line_seg_idx = self.edges.line_seg_idx.fillna(-1).astype("int32")
        self.edges.b_node = self.edges.b_node.astype("int32")
        self.edges.a_node = self.edges.a_node.astype("int32")
        self.edges.trav_time = self.edges.trav_time.astype(float)
        self.edges.freq = self.edges.freq.astype(float)
        self.edges.o_line_id = self.edges.o_line_id.fillna("").astype(str)
        self.edges.d_line_id = self.edges.d_line_id.fillna("").astype(str)
        self.edges.direction = self.edges.direction.astype("int8")

    def create_graph(self):
        """Create the SF transit graph (vertices and edges)."""
        self._create_vertices()
        self._create_edges()

    def create_line_geometry(self, method="direct", graph="w"):
        """
        Create the LineString for each edge.

        The direct method creates a straight line between all points.

        The connect project match method uses the existing line geometry within the project to create more
        accurate line strings. It creates a line string that matches the path between the shortest path
        between the project nodes closest to either end of the access and egress connectors.

        :Arguments:
           **method** (:obj:`str`): Must be either "direct" or "connector project match",
           **graph** (:obj:`str`): Must be a key within ``project.network.graphs``.
        """
        assert method in ["direct", "connector project match"]

        self.edges["geometry"] = None

        if method == "direct":
            self.edges["geometry"] = [
                shapely.LineString(
                    (
                        shapely.from_wkb(self.vertices.at[row.a_node - 1, "geometry"]),
                        shapely.from_wkb(self.vertices.at[row.b_node - 1, "geometry"]),
                    )
                ).wkb
                for row in self.edges.itertuples()
            ]
        elif method == "connector project match":
            # Check validity of project and nodes database
            project = get_active_project(must_exist=True)
            warnings.warn(
                'In its current implementation, the "connector project match" method may take a while for large networks.'
            )

            nodes = project.network.nodes.data[["node_id", "geometry"]].set_index("node_id")
            links = project.network.links.data[["link_id", "geometry"]].set_index("link_id")

            if len(nodes) == 0:
                raise ValueError(
                    "No nodes found in the project database. Connector project matching requires an existing project network."
                )

            # Create indexes for access and egress connectors
            connector_rows = (self.edges.link_type == "access_connector") | (self.edges.link_type == "egress_connector")
            other_rows = ~connector_rows

            # Create line strings for non-access and egress connectors
            self.edges.loc[other_rows, "geometry"] = [
                shapely.LineString(
                    (
                        shapely.from_wkb(self.vertices.at[row.a_node - 1, "geometry"]),
                        shapely.from_wkb(self.vertices.at[row.b_node - 1, "geometry"]),
                    )
                ).wkb
                for row in self.edges[other_rows].itertuples()
            ]

            lines = self.__connector_project_match(connector_rows, project, nodes, links, graph)

            self.edges.loc[connector_rows, ("trav_time", "geometry")] = lines

    def __connector_project_match(self, connector_rows, project, nodes, links, graph_key):
        """Create line string geometry for ``connector_rows`` that matches the line strings in ``project.network.graphs[graph_key]``.

        :Arguments:
           **connector_rows** (:obj:`pd.Series`): Boolean series for the rows of ``self.edges`` to create line strings for.
           **project** (:obj:`Aequilibrae.project.Project`): Reference to the project to pull the graph from.
           **nodes** (:obj:`pd.DataFrame`): A Dataframe containing the project nodes. Must have columns ``geometry``, and an index of ``node_id``s.
           **links** (:obj:`pd.DataFrame`): A Dataframe containing the project links. Must have columns ``geometry``, and an index of ``link_id``s.
           **graph_key** (:obj:`str`): The key of the ``project.network.graphs`` graph to use for path finding.
        """
        # Create kdtree for fast nearest neighbour lookup on the project db nodes
        nodes["geometry"] = nodes["geometry"].apply(
            lambda geometry: shapely.ops.transform(self.transformer_g_to_p, geometry)
        )
        links["geometry"] = links["geometry"].apply(
            lambda geometry: shapely.ops.transform(self.transformer_g_to_p, geometry)
        )
        nodes_geometries = np.array(list(nodes["geometry"].apply(lambda geometry: (geometry.x, geometry.y))))
        kdtree = KDTree(nodes_geometries)

        # Prepare shortest path computation
        graph = project.network.graphs[graph_key]
        graph.set_graph("distance")
        res = PathResults()
        res.prepare(graph)

        # Loop over connect edges, query for the closest nodes in the project and create the relevant line string
        lines = []
        for row in self.edges[connector_rows].itertuples():
            # row.a_node - 1 because the node_ids are the index + 1
            start = shapely.ops.transform(
                self.transformer_g_to_p, shapely.from_wkb(self.vertices.at[row.a_node - 1, "geometry"])
            )
            end = shapely.ops.transform(
                self.transformer_g_to_p, shapely.from_wkb(self.vertices.at[row.b_node - 1, "geometry"])
            )

            _, ids = kdtree.query([[start.x, start.y], [end.x, end.y]], k=1)

            # If the ids for the closest nodes to the start and end are the same, then we make an edge between those 3
            # If they differ we compute the shortest path between them. If no path exists we use a straight between the start and end
            # Otherwise create a line string using the already existing link geometry.
            if ids[0] == ids[1]:
                line = shapely.LineString((start, nodes.iloc[ids[0]].geometry, end))
            else:
                res.compute_path(*nodes.iloc[ids].index.values)

                if res.path_nodes is not None:
                    line = shapely.ops.linemerge(
                        (
                            shapely.LineString((start, nodes.loc[res.path_nodes[0]].geometry)),
                            *links.loc[res.path].geometry,
                            shapely.LineString((nodes.loc[res.path_nodes[-1]].geometry, end)),
                        )
                    )
                else:
                    line = shapely.LineString((start, end))

            trav_time = line.length / self.walking_speed
            if row.link_type == "access_connector":
                trav_time *= self.access_time_factor
            else:  # row.link_type == "egress_connector"
                trav_time *= self.egress_time_factor

            lines.append((trav_time, shapely.ops.transform(self.transformer_p_to_g, line).wkb))
        return lines

    def create_additional_db_fields(self):
        """Create the additional required entries in the tables."""
        # This graph requires some additional tables and fields in order to store all our information.
        # Currently it mimics what we are storing in the df

        self.pt_conn.executemany(
            """
            INSERT OR IGNORE INTO link_types (link_type, link_type_id, description) VALUES (?, ?, ?)
            """,
            [
                ("on-board", "o", "From boarding to alighting"),
                ("boarding", "b", "From stop to boarding"),
                ("alighting", "a", "From alighting to stop"),
                ("dwell", "d", "From alighting to boarding"),
                ("access_connector", "A", ""),
                ("egress_connector", "e", ""),
                ("inner_transfer", "t", "Transfer edge within station, from alighting to boarding"),
                ("outer_transfer", "T", "Transfer edge outside of a station, from alighting to boarding"),
                ("walking", "w", "Walking, from stop or walking to stop or walking"),
            ],
        )

        self.pt_conn.commit()

    def save_vertices(self, robust=True):
        """
        Write the vertices DataFrame to the public transport database.

        Within the database nodes may not exist at the exact same point in space, provide ``robust=True`` to move the nodes slightly.

        :Arguments:
           **robust** (:obj:`bool`): Whether to move stack nodes slightly before saving. Defaults to ``True``.
        """
        duplicated = self.vertices.geometry.duplicated()

        if not robust and not duplicated.empty:
            warnings.warn(
                "Duplicated geometry was detected but robust was disabled, verticies that share the same geometry will not be saved.",
                warnings.RuntimeWarning,
            )

        if robust and not duplicated.empty:
            df = shift_duplicate_geometry(self.vertices[["node_id", "geometry"]][duplicated])
            self.vertices.loc[df.index, "geometry"] = df.geometry

        # The below query is formatted to line the columns up The order of the tuples should be the same
        # as the order of the columns.
        #
        #     An object to iterate over namedtuples for each row in the DataFrame with the first field possibly being
        #     the index and following fields being the column values.
        # https://pandas.pydata.org/pandas-docs/stable/reference/api/pandas.DataFrame.itertuples.html
        self.pt_conn.executemany(
            f"""\
            INSERT INTO nodes ({",".join(SF_VERTEX_COLS)},modes)
            VALUES({",".join("?" * (len(SF_VERTEX_COLS) - 1))},GeomFromWKB(?, {self.__global_crs.to_epsg()}),"t");
            """,
            (self.vertices if robust else self.vertices[~duplicated])[SF_VERTEX_COLS].itertuples(
                index=False, name=None
            ),
        )

        self.pt_conn.commit()

    def save_edges(self, recreate_line_geometry=False):
        """
        Save the contents of self.edges to the public transport database.

        If no geometry for the edges is present or `recreate_line_geometry` is True, direct lines will be created.

        :Arguments:
           **recreate_line_geometry** (:obj:`bool`): Whether to recreate the line strings for the edges as direct lines. Defaults to ``False``.
        """
        # We need to generate the geometry for each edge, this may take a bit
        if "geometry" not in self.edges.columns or recreate_line_geometry:
            self.create_line_geometry()

        # In order to save the line strings from connector project matching we need to disable some smart node creation.
        # It will be restored to its previous value once we are done here.
        val = self.pt_conn.execute(
            "SELECT enabled FROM trigger_settings WHERE name = 'new_link_a_or_b_node'"
        ).fetchone()[0]
        self.pt_conn.execute("UPDATE trigger_settings SET enabled = ? WHERE name = 'new_link_a_or_b_node'", (False,))
        self.pt_conn.executemany(
            f"""\
            INSERT INTO links ({",".join(SF_EDGE_COLS)},geometry,modes)
            VALUES({",".join("?" * len(SF_EDGE_COLS))},GeomFromWKB(?, {self.__global_crs.to_epsg()}),"t");
            """,
            self.edges[SF_EDGE_COLS + ["geometry"]].itertuples(index=False, name=None),
        )

        self.pt_conn.execute("UPDATE trigger_settings SET enabled = ? WHERE name = 'new_link_a_or_b_node'", (val,))
        self.pt_conn.commit()

    def save(self, robust=True):
        """Save the current graph to the public transport database.

        :Arguments:
           **recreate_line_geometry** (:obj:`bool`): Whether to recreate the line strings for the edges as direct lines. Defaults to ``False``.
        """
        self.create_additional_db_fields()
        self.save_vertices(robust=robust)
        self.save_edges()

    def to_transit_graph(self) -> TransitGraph:
        """Create an AequilibraE (:obj:`TransitGraph`) object from an SF graph builder."""

        # TODO: Better required link type detections
        # link_type_diff = set(self.edges.link_type.unique()) ^ {'access_connector', 'alighting', 'boarding', 'dwell', 'egress_connector', 'inner_transfer', 'on-board'}
        # if link_type_diff:
        #     raise ValueError(f"Not all required links have been created. Link types {link_type_diff} are missing.")

        g = TransitGraph(config=self.config, od_node_mapping=self.od_node_mapping)
        g.network = self.edges.copy(deep=True)
        g.cost = g.network.trav_time.values
        g.free_flow_time = g.network.trav_time.values

        g.network["id"] = g.network.link_id
        g.network_ok = True
        g.status = "OK"
        g.prepare_graph(
            self.vertices[
                (self.vertices.node_type == "origin")
                if self.blocking_centroid_flows
                else (self.vertices.node_type == "od")
            ].node_id.values
        )
        g.set_graph("trav_time")
        g.set_blocked_centroid_flows(True)
        g.graph.__compressed_id__ = g.graph.__compressed_id__.astype("int32")

        return g

    @classmethod
    def from_db(cls, public_transport_conn, period_id: int, **kwargs):
        """
        Create a SF graph instance from an existing database save.

        Assumes the database was constructed with the provided save methods.
        No checks are performed to see if the provided arguments are compatible with the saved graph.

        All arguments are forwarded to the constructor.

        :Arguments:
           **public_transport_conn** (:obj:`sqlite3.Connection`): Connection to the ``public_transport.sqlite`` database.
        """
        graph = cls(public_transport_conn, period_id, **kwargs)

        # FIXME Load specific period_id graph from dynamic table
        graph.vertices = pd.read_sql_query(
            sql=f"SELECT {','.join(SF_VERTEX_COLS)} FROM nodes;",
            con=public_transport_conn,
        )

        graph.edges = pd.read_sql_query(
            sql=f"SELECT {','.join(SF_EDGE_COLS)} FROM links;",
            con=public_transport_conn,
        )

        return graph

    def convert_demand_matrix_from_zone_to_node_ids(
        self, demand_matrix, o_zone_col="origin_zone_id", d_zone_col="destination_zone", demand_col="demand"
    ):
        """Convert a sparse demand matrix from ``zone_id``s to the corresponding ``node_id``s."""
        if self.blocking_centroid_flows:
            od_matrix = pd.merge(
                demand_matrix,
                self.od_node_mapping[["o_node_id", "taz_id"]],
                left_on=o_zone_col,
                right_on="taz_id",
            )[["o_node_id", d_zone_col, "demand"]]
            od_matrix = pd.merge(
                od_matrix,
                self.od_node_mapping[["d_node_id", "taz_id"]],
                left_on=d_zone_col,
                right_on="taz_id",
            )[["o_node_id", "d_node_id", "demand"]]
        else:
            od_matrix = pd.merge(
                demand_matrix,
                self.od_node_mapping[["node_id", "taz_id"]],
                left_on=o_zone_col,
                right_on="taz_id",
            )[["node_id", d_zone_col, "demand"]]
            od_matrix.rename(columns={"node_id": "o_node_id"}, inplace=True)
            od_matrix = pd.merge(
                od_matrix,
                self.od_node_mapping[["node_id", "taz_id"]],
                left_on=d_zone_col,
                right_on="taz_id",
            )[["o_node_id", "node_id", "demand"]]
            od_matrix.rename(columns={"node_id": "d_node_id"}, inplace=True)
        return od_matrix

    @property
    def config(self):
        return {k: self.__dict__[k] for k in self.__config_attrs}<|MERGE_RESOLUTION|>--- conflicted
+++ resolved
@@ -3,7 +3,7 @@
 Naming Conventions:
 - a_node/b_node is head/tail vertex
 
-SF_graph_builder Assumtions:
+TransitGraphBuilder Assumtions:
 - opposite directions are not supported. In the GTFS files, this corresponds to direction_id from trips.txt (indicates the direction of travel for a trip),
 - all times are expressed in seconds [s], all frequencies in [1/s], and
 - headways are uniform for trips of the same pattern.
@@ -96,7 +96,6 @@
     def __init__(
         self,
         public_transport_conn,
-<<<<<<< HEAD
         period_id: int,
         time_margin: int = 0,
         projected_crs: str = "EPSG:3857",
@@ -104,29 +103,13 @@
         seed: int = 124,
         geometry_noise: bool = True,
         noise_coef: float = 1.0e-5,
-        with_inner_stop_transfers: bool = True,
-        with_outer_stop_transfers: bool = True,
+        with_inner_stop_transfers: bool = False,
+        with_outer_stop_transfers: bool = False,
         with_walking_edges: bool = True,
         distance_upper_bound: float = np.inf,
         blocking_centroid_flows: bool = True,
         connector_method: str = "nearest_neighbour",
         max_connectors_per_zone: int = -1,
-=======
-        start=61200,
-        end=64800,
-        time_margin=0,
-        projected_crs="EPSG:3857",
-        num_threads=-1,
-        seed=124,
-        geometry_noise=True,
-        noise_coef=1.0e-5,
-        with_inner_stop_transfers=False,
-        with_outer_stop_transfers=False,
-        with_walking_edges=True,
-        distance_upper_bound=np.inf,
-        blocking_centroid_flows=True,
-        max_connectors_per_zone=-1,
->>>>>>> 892b2b15
     ):
         self.pt_conn = public_transport_conn  # sqlite connection
         self.pt_conn.enable_load_extension(True)
@@ -761,11 +744,7 @@
 
         self.__dwell_edges = dwell_edges
 
-<<<<<<< HEAD
-    def create_connector_edges(self, method=None, allow_missing_connections=True):
-=======
-    def _create_connector_edges(self, method="overlapping_regions", allow_missing_connections=True):
->>>>>>> 892b2b15
+    def _create_connector_edges(self, method=None, allow_missing_connections=True):
         """
         Create the connector edges between each stops and ODs.
 
