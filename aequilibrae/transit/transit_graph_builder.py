""" Create the graph used by public transport assignment algorithms.
"""

import numpy as np
import pandas as pd
import pyproj
import shapely
import shapely.ops
from aequilibrae.utils.geo_utils import haversine
from scipy.spatial import cKDTree, minkowski_distance
from shapely.geometry import Point
import warnings

SF_VERTEX_COLS = ["vert_id", "type", "stop_id", "line_id", "line_seg_idx", "taz_id", "coord"]
SF_EDGE_COLS = [
    "type",
    "line_id",
    "stop_id",
    "line_seg_idx",
    "tail_vert_id",
    "head_vert_id",
    "trav_time",
    "freq",
    "o_line_id",
    "d_line_id",
    "transfer_id",
]


def shift_duplicate_geometry(df, shift=0.00001):
    def _shift_points(group_df, shift):
        points = shapely.from_wkb(group_df.geometry.values)
        count = len(points)
        for i, x in enumerate(points):
            points[i] = shapely.Point(x.x, x.y + (i + 1) * shift / count)

        group_df.geometry = shapely.to_wkb(points)
        return group_df

    return df.groupby(by="geometry", group_keys=False).apply(_shift_points, shift)


class SF_graph_builder:
    """Graph builder for the transit assignment Spiess & Florian algorithm.

    ASSUMPIONS:
    - trips dir is always 0: opposite directions are not supported.
      In the GTFS files, this corresponds to direction_id from trips.txt
      (indicates the direction of travel for a trip)
    - all times are expressed in seconds [s], all frequencies in [1/s]
    - headways are uniform for trips of the same pattern
<<<<<<< HEAD

    TODO:
    - transform some of the filtering pandas operations to SQL queries (filter down in the SQL part).
    - instanciate properly using a project path, an aequilibrae project or anything else that follow the
      package guideline (without explicit public_transport_conn)
=======
>>>>>>> 8ee96f7f
    """

    def __init__(
        self,
        public_transport_conn,
        start=61200,
        end=64800,
        time_margin=0,
        global_crs="EPSG:4326",
        projected_crs="EPSG:2154",
        num_threads=-1,
        seed=124,
        geometry_noise=True,
        noise_coef=1.0e-5,
        with_inner_stop_transfers=True,
        with_outer_stop_transfers=True,
        with_walking_edges=True,
        distance_upper_bound=np.inf,
    ):
        """
        start and end must be expressed in seconds starting from 00h00m00s,
        e.g. 6am is 21600.
        """
        self.pt_conn = public_transport_conn  # sqlite connection
        self.pt_conn.enable_load_extension(True)
        self.pt_conn.load_extension("mod_spatialite")

<<<<<<< HEAD
        self.start = start - margin  # starting time of the selected time period
        self.end = end + margin  # ending time of the selected time period
        self.num_threads = num_threads

        self.vertex_cols = ["node_id", "node_type", "stop_id", "line_id", "line_seg_idx", "taz_id", "geometry"]
        self.edges_cols = [
            "link_id",
            "link_type",
            "line_id",
            "stop_id",
            "line_seg_idx",
            "b_node",
            "a_node",
            "trav_time",
            "freq",
            "o_line_id",
            "d_line_id",
            "transfer_id",
            "direction",
        ]
=======
        self.proj_conn = project_conn  # sqlite connection
        self.proj_conn.enable_load_extension(True)
        self.proj_conn.load_extension("mod_spatialite")

        self.start = start - time_margin  # starting time of the selected time period
        self.end = end + time_margin  # ending time of the selected time period
        self.num_threads = num_threads

        # graph components
        # ----------------
>>>>>>> 8ee96f7f

        self.line_segments = None

        # vertices
        self.stop_vertices = None
        self.boarding_vertices = None
        self.alighting_vertices = None
        self.od_vertices = None

        # edges
        self.on_board_edges = None
        self.dwell_edges = None
        self.alighting_edges = None
        self.boarding_edges = None
        self.connector_edges = None
        self.inner_stop_transfer_edges = pd.DataFrame()
        self.outer_stop_transfer_edges = pd.DataFrame()
        self.walking_edges = pd.DataFrame()

<<<<<<< HEAD
        self.global_crs = pyproj.CRS(global_crs)
        self.projected_crs = pyproj.CRS(projected_crs)

        # longlat to projected CRS transfromer
        self.transformer_g_to_p = pyproj.Transformer.from_crs(
            self.global_crs, self.projected_crs, always_xy=True
        ).transform

        self.transformer_p_to_g = pyproj.Transformer.from_crs(
            self.projected_crs, self.global_crs, always_xy=True
=======
        # long-lat to projected CRS transfromer
        self.transformer = pyproj.Transformer.from_crs(
            pyproj.CRS(global_crs), pyproj.CRS(projected_crs), always_xy=True
>>>>>>> 8ee96f7f
        ).transform

        # Add some spatial noise so that stop, boarding and aligthing vertices
        # are not colocated
        self.rng = np.random.default_rng(seed=seed)
        self.geometry_noise = geometry_noise
        self.noise_coef = noise_coef

        # graph parameters
        self.uniform_dwell_time = 30
        self.alighting_penalty = 480
        self.a_tiny_time_duration = 1.0e-06
        self.wait_time_factor = 1.0
        self.walk_time_factor = 1.0
        self.walking_speed = 1.0
        self.access_time_factor = 1.0
        self.egress_time_factor = 1.0
        self.with_inner_stop_transfers = with_inner_stop_transfers
        self.with_outer_stop_transfers = with_outer_stop_transfers
        self.with_walking_edges = with_walking_edges
        self.distance_upper_bound = distance_upper_bound

    def add_zones(self, zones, from_crs: str = None):
        """
        Add zones as ODs.
        Assumes zone geometry is in projected crs unless `from_crs` is not None.
        If `from_cts` is provided, the geometry will be projected to the provided projected_crs"""
        if "zone_id" not in zones.columns or "geometry" not in zones.columns:
            raise KeyError("zone_id and geometry must be columns in zones")

        if zones.geometry.dtype is str or zones.geometry.dtype is bytes:
            geometry = shapely.from_wkt(zones.geometry.values)
        # Check if the supplied zones df is from geopandas without import geopandas.
        # We check __mro__ incase of inheritance. https://stackoverflow.com/a/63337375/14047443
        elif "GeometryDtype" in [t.__name__ for t in type(zones.geometry.dtype).__mro__]:
            geometry = zones.geometry.values
        else:
            raise TypeError("geometry is not a string, bytes, or shapely.Geometry instance")

        if from_crs:
            transformer = pyproj.Transformer.from_crs(
                pyproj.CRS(from_crs), self.projected_crs, always_xy=True
            ).transform
            geometry = [shapely.ops.transform(transformer, p) for p in geometry]
        centroids = shapely.centroid(geometry)

        self.zones = pd.DataFrame(
            {
                "zone_id": zones.zone_id.copy(deep=True),
                "geometry": shapely.to_wkb([shapely.ops.transform(self.transformer_p_to_g, p) for p in geometry]),
                "centroids": shapely.to_wkb([shapely.ops.transform(self.transformer_p_to_g, p) for p in centroids]),
            }
        )

    def create_line_segments(self):
<<<<<<< HEAD
        # trip ids corresponding to the given time range
        sql = f"""SELECT DISTINCT trip_id FROM trips_schedule
        WHERE departure>={self.start} AND arrival<={self.end}"""
        self.trip_ids = pd.read_sql(
            sql,
            self.pt_conn,
        ).trip_id.values

        # pattern ids corresponding to the given time range
        sql = f"""SELECT DISTINCT pattern_id FROM trips INNER JOIN
        (SELECT DISTINCT trip_id FROM trips_schedule
        WHERE departure>={self.start} AND arrival<={self.end}) selected_trips
        ON trips.trip_id = selected_trips.trip_id"""
        pattern_ids = pd.read_sql(
            sql,
            self.pt_conn,
        ).pattern_id.values

        # route links corresponding to the given time range
        sql = (
            "SELECT pattern_id, seq, CAST(from_stop AS TEXT) from_stop, CAST(to_stop AS TEXT) to_stop FROM route_links"
        )
=======
        """Line segments correspond to segments between two successive stops for a each line.

        For exemple if 2 lines, L1 and L2, are going from stop A to stop B, we have 2 line segments:
        - L1_AB
        - L2_AB

        Here is how the line_segments table is looking eventually:
            pattern_id  seq    from_stop      to_stop shortname         line_id  trav_time  headway      freq
        0  10001006000    0  10000000464  10000000462        T2  T2_10001006000      150.0    240.0  0.004167
        1  10001006000    1  10000000462  10000000459        T2  T2_10001006000      110.0    240.0  0.004167
        2  10001006000    2  10000000459  10000000160        T2  T2_10001006000      100.0    240.0  0.004167
        """

        # we select route links for the pattern_ids in the given time range
        sql = f"""
            WITH pattern_ids AS  
            (SELECT
                DISTINCT pattern_id 
            FROM
                trips  
            INNER JOIN
            (SELECT
                DISTINCT trip_id 
            FROM
                trips_schedule  
            WHERE
                departure>={self.start} 
                AND arrival<={self.end}) selected_trips 
            ON trips.trip_id = selected_trips.trip_id)        
            SELECT
                pattern_ids.pattern_id,
                seq,
                CAST(from_stop AS TEXT) from_stop,
                CAST(to_stop AS TEXT) to_stop              
            FROM
                route_links         
            INNER JOIN
                pattern_ids         
            ON route_links.pattern_id = pattern_ids.pattern_id"""
>>>>>>> 8ee96f7f
        route_links = pd.read_sql(
            sql=sql,
            con=self.pt_conn,
        )

        # create a routes table
        sql = "SELECT pattern_id, CAST(shortname AS TEXT) shortname FROM routes"
        routes = pd.read_sql(
            sql=sql,
            con=self.pt_conn,
        )
        # we create a line id by concatenating the route short name with the pattern_id
        routes["line_id"] = routes["shortname"] + "_" + routes["pattern_id"].astype(str)

        # we create the line segments by merging the route links with the routes
        # in order to have a route name on each segment
        self.line_segments = pd.merge(route_links, routes, on="pattern_id", how="left")

        # we add the travel time and headway to each line segment
        self.add_mean_travel_time_to_segments()
        self.add_mean_headway_to_segments()

        # we compute the frequency form the headway
        self.line_segments["freq"] = np.inf
        self.line_segments.loc[self.line_segments.headway > 0.0, "freq"] = (
            1.0 / self.line_segments.loc[self.line_segments.headway > 0.0, "headway"]
        )

    def compute_segment_travel_time(self, time_filter=True):
        if time_filter:
            sql = f"""SELECT trips_schedule.trip_id, trips_schedule.seq, trips_schedule.arrival,
                trips_schedule.departure, trips.pattern_id FROM trips_schedule LEFT JOIN trips
                ON trips_schedule.trip_id = trips.trip_id
                WHERE trips_schedule.departure>={self.start} AND trips_schedule.arrival<={self.end}"""
        else:
            sql = """SELECT trips_schedule.trip_id, trips_schedule.seq, trips_schedule.arrival,
                trips_schedule.departure, trips.pattern_id FROM trips_schedule LEFT JOIN trips
                ON trips_schedule.trip_id = trips.trip_id"""
        tt = pd.read_sql(sql, self.pt_conn)

        # compute the travel time on the segments
        tt.sort_values(by=["pattern_id", "trip_id", "seq"], ascending=True, inplace=True)
        tt["last_departure"] = tt["departure"].shift(+1)
        tt["last_trip_id"] = tt["trip_id"].shift(+1)
        tt["last_pattern_id"] = tt["pattern_id"].shift(+1)
        tt["trav_time"] = tt["arrival"] - tt["last_departure"]
        tt.dropna(how="any", inplace=True)
        tt[["last_departure", "last_trip_id", "last_pattern_id"]] = tt[
            ["last_departure", "last_trip_id", "last_pattern_id"]
        ].astype(int)

        tt.loc[(tt.last_pattern_id != tt.pattern_id) | (tt.last_trip_id != tt.trip_id), "trav_time"] = np.nan
        tt.dropna(subset="trav_time", inplace=True)
        tt = tt.copy(deep=True)

        # tt.seq refers to the stop sequence index.
        # Because we computed the travel time between two stops, we are now dealing
        # with a segment sequence index.
        tt = tt.loc[tt.seq > 0]
        tt.seq -= 1

        # take the mean of the travel times computed among the trips of a pattern segment
        tt = tt[["pattern_id", "seq", "trav_time"]].groupby(["pattern_id", "seq"]).mean().reset_index(drop=False)

        return tt

    def add_mean_travel_time_to_segments(self):
        tt = self.compute_segment_travel_time(time_filter=True)
        tt_full = self.compute_segment_travel_time(time_filter=False)
        tt_full.rename(columns={"trav_time": "trav_time_full"}, inplace=True)

        # Compute the mean travel time from the different trips corresponding to
        self.line_segments = pd.merge(self.line_segments, tt, on=["pattern_id", "seq"], how="left")
        self.line_segments = pd.merge(self.line_segments, tt_full, on=["pattern_id", "seq"], how="left")
        self.line_segments.trav_time = self.line_segments.trav_time.fillna(self.line_segments.trav_time_full)
        self.line_segments.drop("trav_time_full", axis=1, inplace=True)
        self.line_segments.trav_time = self.line_segments.trav_time.fillna(self.end - self.start)

    def add_mean_headway_to_segments(self):
        # start from the trip_schedule table
        sql = f"""SELECT trip_id, seq, arrival FROM trips_schedule
            WHERE departure>={self.start} AND arrival<={self.end}"""
        mh = pd.read_sql(sql, self.pt_conn)

        # merge the trips schedules with pattern ids
        trips = pd.read_sql(sql="SELECT trip_id, pattern_id FROM trips", con=self.pt_conn)
        mh = pd.merge(mh, trips, on="trip_id", how="left")
        mh.sort_values(by=["pattern_id", "seq", "trip_id", "arrival"], inplace=True)
        mh["headway"] = mh["arrival"].diff()

        # count the number of trips per stop
        trip_count = mh.groupby(["pattern_id", "seq"]).size().to_frame("trip_count")
        mh = pd.merge(mh, trip_count, on=["pattern_id", "seq"], how="left")

        # compute the trip index for a given couple pattern & stop
        trip_id_last = -1
        seq_last = -1
        pattern_id_last = -1
        trip_idx_values = np.zeros(len(mh), dtype=int)
        trip_idx = 0
        i = 0
        for row in mh.itertuples():
            trip_id = row.trip_id
            seq = row.seq
            pattern_id = row.seq
            assert (trip_id != trip_id_last) | (seq == seq_last + 1)

            if seq != seq_last:
                trip_idx = 0
            if pattern_id != pattern_id_last:
                trip_idx = 0

            trip_id_last = trip_id
            seq_last = seq
            pattern_id_last = pattern_id

            trip_idx_values[i] = trip_idx
            i += 1
            trip_idx += 1
        mh["trip_idx"] = trip_idx_values

        # deal with single trip case for a given stop
        largest_headway = self.end - self.start
        mh.loc[mh["trip_count"] == 1, "headway"] = largest_headway

        # deal with first trip for a stop & pattern
        mh.loc[(mh["trip_count"] > 1) & (mh["trip_idx"] == 0), "headway"] = np.nan
        mh["headway"] = mh["headway"].fillna(method="bfill")

        # take the min of the headways computed among the stops of a given trip
        mh = mh[["pattern_id", "trip_id", "headway"]].groupby("pattern_id").min().reset_index(drop=False)

        # compute the mean headway computed among the trips of a given pattern
        mh = mh[["pattern_id", "headway"]].groupby("pattern_id").mean().reset_index(drop=False)

        self.line_segments = pd.merge(self.line_segments, mh, on=["pattern_id"], how="left")

    def create_stop_vertices(self):
        # select all stops
        sql = "SELECT CAST(stop_id AS TEXT) stop_id, ST_AsBinary(geometry) AS geometry FROM stops"
        stop_vertices = pd.read_sql(sql, self.pt_conn)

        # filter stops that are used on the given time range
        stops_ids = pd.concat((self.line_segments.from_stop, self.line_segments.to_stop), axis=0).unique()
        stop_vertices = stop_vertices.loc[stop_vertices.stop_id.isin(stops_ids)]

        # uniform attributes
        stop_vertices["line_id"] = None
        stop_vertices["taz_id"] = None
        stop_vertices["line_seg_idx"] = np.nan
        stop_vertices["node_type"] = "stop"

        self.stop_vertices = stop_vertices

    def create_boarding_vertices(self):
        boarding_vertices = self.line_segments[["line_id", "seq", "from_stop"]].copy(deep=True)
        boarding_vertices.rename(columns={"seq": "line_seg_idx", "from_stop": "stop_id"}, inplace=True)
        boarding_vertices = pd.merge(
            boarding_vertices, self.stop_vertices[["stop_id", "geometry"]], on="stop_id", how="left"
        )

        # uniform attributes
        boarding_vertices["node_type"] = "boarding"
        boarding_vertices["taz_id"] = None

        # add noise
        if self.geometry_noise:
            boarding_vertices["x"] = boarding_vertices.geometry.map(lambda c: shapely.wkb.loads(c).x)
            boarding_vertices["y"] = boarding_vertices.geometry.map(lambda c: shapely.wkb.loads(c).y)
            n_boarding = len(boarding_vertices)
            boarding_vertices["x"] += self.noise_coef * (np.random.rand(n_boarding) - 0.5)
            boarding_vertices["y"] += self.noise_coef * (np.random.rand(n_boarding) - 0.5)
            boarding_vertices["geometry"] = boarding_vertices.apply(lambda row: Point(row.x, row.y).wkb, axis=1)
            boarding_vertices.drop(["x", "y"], axis=1, inplace=True)

        self.boarding_vertices = boarding_vertices

    def create_alighting_vertices(self):
        alighting_vertices = self.line_segments[["line_id", "seq", "to_stop"]].copy(deep=True)
        alighting_vertices.rename(columns={"seq": "line_seg_idx", "to_stop": "stop_id"}, inplace=True)
        alighting_vertices = pd.merge(
            alighting_vertices, self.stop_vertices[["stop_id", "geometry"]], on="stop_id", how="left"
        )

        # uniform attributes
        alighting_vertices["node_type"] = "alighting"
        alighting_vertices["taz_id"] = None

        # add noise
        if self.geometry_noise:
            alighting_vertices["x"] = alighting_vertices.geometry.map(lambda c: shapely.wkb.loads(c).x)
            alighting_vertices["y"] = alighting_vertices.geometry.map(lambda c: shapely.wkb.loads(c).y)
            n_alighting = len(alighting_vertices)
            alighting_vertices["x"] += self.noise_coef * (np.random.rand(n_alighting) - 0.5)
            alighting_vertices["y"] += self.noise_coef * (np.random.rand(n_alighting) - 0.5)
            alighting_vertices["geometry"] = alighting_vertices.apply(lambda row: Point(row.x, row.y).wkb, axis=1)
            alighting_vertices.drop(["x", "y"], axis=1, inplace=True)

        self.alighting_vertices = alighting_vertices

    def create_od_vertices(self):
        od_vertices = self.zones[["zone_id", "centroids"]].rename(
            columns={"zone_id": "taz_id", "centroids": "geometry"}
        )

        # uniform attributes
        od_vertices["node_type"] = "od"
        od_vertices["stop_id"] = None
        od_vertices["line_id"] = None
        od_vertices["line_seg_idx"] = np.nan

        self.od_vertices = od_vertices

    def create_vertices(self):
        """Graph vertices creation as a dataframe.

        Vertices have the following attributes:
            - node_id: int
            - node_type (either 'stop', 'boarding', 'alighting', 'od'): str
            - stop_id (only applies to 'stop', 'boarding' and 'alighting' vertices): str
            - line_id (only applies to 'boarding' and 'alighting' vertices): str
            - line_seg_idx (only applies to 'boarding' and 'alighting' vertices): int
            - taz_id (only applies to 'od' nodes): str
            - geometry (WKB): str
        """

        self.create_line_segments()
        self.create_stop_vertices()
        self.create_boarding_vertices()
        self.create_alighting_vertices()
        self.create_od_vertices()

        # stack the dataframes on top of each other
        self.vertices = pd.concat(
            [
                self.od_vertices,
                self.stop_vertices,
                self.boarding_vertices,
                self.alighting_vertices,
            ],
            axis=0,
        )

        # reset index and copy it to column
        self.vertices.reset_index(drop=True, inplace=True)
        self.vertices.index.name = "index"
<<<<<<< HEAD
        self.vertices["node_id"] = self.vertices.index + 1
        self.vertices = self.vertices[self.vertex_cols]
=======
        self.vertices["vert_id"] = self.vertices.index
        self.vertices = self.vertices[SF_VERTEX_COLS]
>>>>>>> 8ee96f7f

        # data types
        self.vertices.node_id = self.vertices.node_id.astype(int)
        self.vertices["node_type"] = self.vertices["node_type"].astype("category")
        self.vertices.stop_id = self.vertices.stop_id.astype(str)
        self.vertices.line_id = self.vertices.line_id.astype(str)
        self.vertices.line_seg_idx = self.vertices.line_seg_idx.astype("Int32")
        self.vertices.taz_id = self.vertices.taz_id.astype(str)
        # self.vertices.geometry = self.vertices.geometry.astype(str)

    def create_on_board_edges(self):
        on_board_edges = self.line_segments[["line_id", "seq", "trav_time"]].copy(deep=True)
        on_board_edges.rename(columns={"seq": "line_seg_idx"}, inplace=True)

        # get tail vertex index
        on_board_edges = pd.merge(
            on_board_edges,
            self.vertices[self.vertices.node_type == "boarding"][["line_id", "line_seg_idx", "node_id"]],
            on=["line_id", "line_seg_idx"],
            how="left",
        )
        on_board_edges.rename(columns={"node_id": "b_node"}, inplace=True)

        # get head vertex index
        on_board_edges = pd.merge(
            on_board_edges,
            self.vertices[self.vertices.node_type == "alighting"][["line_id", "line_seg_idx", "node_id"]],
            on=["line_id", "line_seg_idx"],
            how="left",
        )
        on_board_edges.rename(columns={"node_id": "a_node"}, inplace=True)

        # uniform attributes
        on_board_edges["link_type"] = "on-board"
        on_board_edges["freq"] = np.inf
        on_board_edges["stop_id"] = None
        on_board_edges["o_line_id"] = None
        on_board_edges["d_line_id"] = None
        on_board_edges["transfer_id"] = None
        on_board_edges["direction"] = 0


        self.on_board_edges = on_board_edges

    def create_boarding_edges(self):
        boarding_edges = self.line_segments[["line_id", "seq", "from_stop", "freq"]].copy(deep=True)
        boarding_edges.rename(columns={"seq": "line_seg_idx", "from_stop": "stop_id"}, inplace=True)

        # get tail vertex index (stop vertex)
        boarding_edges = pd.merge(
            boarding_edges,
            self.vertices[self.vertices.node_type == "stop"][["stop_id", "node_id"]],
            on="stop_id",
            how="left",
        )
        boarding_edges.rename(columns={"node_id": "b_node"}, inplace=True)

        # get head vertex index (boarding vertex)
        boarding_edges = pd.merge(
            boarding_edges,
            self.vertices[self.vertices.node_type == "boarding"][["line_id", "line_seg_idx", "node_id"]],
            on=["line_id", "line_seg_idx"],
            how="left",
        )
        boarding_edges.rename(columns={"node_id": "a_node"}, inplace=True)

        # frequency update : line_freq / wait_time_factor
        wait_time_factor_inv = 1.0 / self.wait_time_factor
        boarding_edges["freq"] *= wait_time_factor_inv

        # uniform attributes
        boarding_edges["link_type"] = "boarding"
        boarding_edges["trav_time"] = 0.5 * self.uniform_dwell_time + self.a_tiny_time_duration
        boarding_edges["o_line_id"] = None
        boarding_edges["d_line_id"] = None
        boarding_edges["transfer_id"] = None
        boarding_edges["direction"] = 1

        self.boarding_edges = boarding_edges

    def create_alighting_edges(self):
        alighting_edges = self.line_segments[["line_id", "seq", "to_stop"]].copy(deep=True)
        alighting_edges.rename(columns={"seq": "line_seg_idx", "to_stop": "stop_id"}, inplace=True)

        # get tail vertex index (alighting vertex)
        alighting_edges = pd.merge(
            alighting_edges,
            self.vertices[self.vertices.node_type == "alighting"][["line_id", "line_seg_idx", "node_id"]],
            on=["line_id", "line_seg_idx"],
            how="left",
        )
        alighting_edges.rename(columns={"node_id": "b_node"}, inplace=True)

        # get head vertex index (stop vertex)
        alighting_edges = pd.merge(
            alighting_edges,
            self.vertices[self.vertices.node_type == "stop"][["stop_id", "node_id"]],
            on="stop_id",
            how="left",
        )
        alighting_edges.rename(columns={"node_id": "a_node"}, inplace=True)

        # uniform attributes
        alighting_edges["link_type"] = "alighting"
        alighting_edges["o_line_id"] = None
        alighting_edges["d_line_id"] = None
        alighting_edges["transfer_id"] = None
        alighting_edges["freq"] = np.inf
        alighting_edges["trav_time"] = (
            0.5 * self.uniform_dwell_time + self.alighting_penalty + self.a_tiny_time_duration
        )
        alighting_edges["direction"] = 1

        self.alighting_edges = alighting_edges

    def create_dwell_edges(self):
        # we start by removing the first segment of each line
        dwell_edges = self.line_segments.loc[self.line_segments.seq != 0][["line_id", "from_stop", "seq"]]
        dwell_edges.rename(columns={"seq": "line_seg_idx"}, inplace=True)

        # we take the first stop of the segment
        dwell_edges["stop_id"] = dwell_edges.from_stop

        # head vertex index (boarding vertex)
        # boarding vertices of line segments [1:segment_count+1]
        dwell_edges = pd.merge(
            dwell_edges,
            self.vertices[self.vertices.node_type == "boarding"][["line_id", "stop_id", "node_id", "line_seg_idx"]],
            on=["line_id", "stop_id", "line_seg_idx"],
            how="left",
        )
        dwell_edges.rename(columns={"node_id": "a_node"}, inplace=True)

        # tail vertex index (alighting vertex)
        # aligthing vertices of line segments [0:segment_count]
        dwell_edges.line_seg_idx -= 1
        dwell_edges = pd.merge(
            dwell_edges,
            self.vertices[self.vertices.node_type == "alighting"][["line_id", "stop_id", "node_id", "line_seg_idx"]],
            on=["line_id", "stop_id", "line_seg_idx"],
            how="left",
        )
        dwell_edges.rename(columns={"node_id": "b_node"}, inplace=True)

        # clean-up
        dwell_edges.drop("from_stop", axis=1, inplace=True)

        # uniform values
        dwell_edges["line_seg_idx"] = np.nan
        dwell_edges["link_type"] = "dwell"
        dwell_edges["o_line_id"] = None
        dwell_edges["d_line_id"] = None
        dwell_edges["transfer_id"] = None
        dwell_edges["freq"] = np.inf
        dwell_edges["trav_time"] = self.uniform_dwell_time
        dwell_edges["direction"] = 0

        self.dwell_edges = dwell_edges

    def create_connector_edges(self, method="overlapping_regions", allow_missing_connections=True):
        """
        Create the connector edges between each stops and ODs.

        Nearest neighbour: Creates edges between every stop and its nearest OD.

        Overlapping regions: Creates edges between all stops that lying within the circle
            centered each OD whose radius is the distance to the other nearest OD.
        """
        assert method in ["overlapping_regions", "nearest_neighbour"]

        # Select/copy the od vertices and project their geometryinates
        od_vertices = self.vertices[self.vertices.node_type == "od"][["node_id", "taz_id", "geometry"]].copy(deep=True)
        od_vertices.reset_index(drop=True, inplace=True)
        od_geometries = od_vertices["geometry"].apply(
            lambda geometry: shapely.ops.transform(self.transformer_g_to_p, shapely.from_wkb(geometry))
        )
        od_geometries = np.array(list(od_geometries.apply(lambda geometry: (geometry.x, geometry.y))))

        # Select/copy the stop vertices and project their geometryinates
        stop_vertices = self.vertices[self.vertices.node_type == "stop"][["node_id", "stop_id", "geometry"]].copy(
            deep=True
        )
        stop_vertices.reset_index(drop=True, inplace=True)
        stop_geometries = stop_vertices["geometry"].apply(
            lambda geometry: shapely.ops.transform(self.transformer_g_to_p, shapely.from_wkb(geometry))
        )
        stop_geometries = np.array(list(stop_geometries.apply(lambda geometry: (geometry.x, geometry.y))))

        kdTree = cKDTree(od_geometries)

        if method == "nearest_neighbour":
            # query the kdTree for the closest (k=1) od for each stop in parallel (workers=-1)
            distance, index = kdTree.query(
                stop_geometries, k=1, distance_upper_bound=self.distance_upper_bound, workers=self.num_threads
            )
            nearest_od = od_vertices.iloc[index][["node_id", "taz_id"]].reset_index(drop=True)
            trav_time = pd.Series(distance / self.walking_speed, name="trav_time")

            # access connectors
            access_connector_edges = pd.concat(
                [
                    stop_vertices[["stop_id", "node_id"]].reset_index(drop=True).rename(columns={"node_id": "a_node"}),
                    nearest_od.rename(columns={"node_id": "b_node"}),
                    trav_time,
                ],
                axis=1,
            )

        elif method == "overlapping_regions":
            # Construct a kdtree so we can lookup the 2nd closest OD to each OD (the first being itself)
            distance, _ = kdTree.query(
                od_geometries, k=[2], distance_upper_bound=self.distance_upper_bound, workers=self.num_threads
            )
            distance = distance.reshape(-1)

            # Construct a kdtree so we can query all the stops within the radius around each OD
            stop_kdTree = cKDTree(stop_geometries)
            results = stop_kdTree.query_ball_point(od_geometries, distance, workers=self.num_threads)

            # Build up a list of dataframes to concat, each dataframe corresponds to all connectors for a given OD
            connectors = []
            for i, verts in enumerate(results):
                distance = minkowski_distance(od_geometries[i], stop_geometries[verts])
                df = stop_vertices["node_id"].iloc[verts].to_frame()
                df["a_node"] = od_vertices.iloc[i]["node_id"]
                df["trav_time"] = distance / self.walking_speed
                connectors.append(df)

            # access connectors
            access_connector_edges = pd.concat(connectors).rename(columns={"node_id": "b_node"}).reset_index(drop=True)

            if not allow_missing_connections:
                # Now we need to build up the edges for the stops without connectors
                missing = stop_vertices["node_id"].isin(access_connector_edges["b_node"])
                missing = missing[~missing].index

                distance, index = kdTree.query(
                    stop_geometries[missing], k=1, distance_upper_bound=np.inf, workers=self.num_threads
                )
                nearest_od = od_vertices["node_id"].iloc[index].reset_index(drop=True)
                trav_time = pd.Series(distance / self.walking_speed, name="trav_time")
                missing_edges = pd.concat(
                    [
                        stop_vertices["node_id"].iloc[missing].reset_index(drop=True).rename("b_node"),
                        nearest_od.rename("a_node"),
                        trav_time,
                    ],
                    axis=1,
                )

                access_connector_edges = pd.concat([access_connector_edges, missing_edges], axis=0)

        # uniform values
        access_connector_edges["link_type"] = "access_connector"
        access_connector_edges["line_seg_idx"] = np.nan
        access_connector_edges["freq"] = np.inf
        access_connector_edges["o_line_id"] = None
        access_connector_edges["d_line_id"] = None
        access_connector_edges["transfer_id"] = None
        access_connector_edges["direction"] = 1

        # egress connectors
        egress_connector_edges = access_connector_edges.copy(deep=True)
        egress_connector_edges.rename(columns={"a_node": "b_node", "b_node": "a_node"}, inplace=True)

        # uniform values
        egress_connector_edges["link_type"] = "egress_connector"
        egress_connector_edges["line_seg_idx"] = np.nan
        egress_connector_edges["freq"] = np.inf
        egress_connector_edges["o_line_id"] = None
        egress_connector_edges["d_line_id"] = None
        egress_connector_edges["transfer_id"] = None
        egress_connector_edges["direction"] = 1

        # travel time update
        access_connector_edges.trav_time *= self.access_time_factor
        egress_connector_edges.trav_time *= self.egress_time_factor

        self.connector_edges = pd.concat([access_connector_edges, egress_connector_edges], axis=0)

    def create_inner_stop_transfer_edges(self):
        """Create transfer edges between distinct lines of each stop."""

        alighting = self.vertices[self.vertices.node_type == "alighting"][["stop_id", "line_id", "node_id"]].rename(
            columns={"line_id": "o_line_id", "node_id": "b_node"}
        )
        boarding = self.vertices[self.vertices.node_type == "boarding"][["stop_id", "line_id", "node_id"]].rename(
            columns={"line_id": "d_line_id", "node_id": "a_node"}
        )
        inner_stop_transfer_edges = pd.merge(alighting, boarding, on="stop_id", how="inner")

        # remove entries that have the same line as origin and destination
        inner_stop_transfer_edges = inner_stop_transfer_edges.loc[
            inner_stop_transfer_edges["o_line_id"] != inner_stop_transfer_edges["d_line_id"]
        ]

        # update the transfer edge frequency
        inner_stop_transfer_edges = pd.merge(
            inner_stop_transfer_edges,
            self.line_segments[["from_stop", "line_id", "freq"]],
            left_on=["stop_id", "d_line_id"],
            right_on=["from_stop", "line_id"],
            how="left",
        )
        inner_stop_transfer_edges.drop(["from_stop", "line_id"], axis=1, inplace=True)

        # uniform attributes
        inner_stop_transfer_edges["line_id"] = None
        inner_stop_transfer_edges["line_seg_idx"] = np.nan
        inner_stop_transfer_edges["link_type"] = "inner_transfer"
        inner_stop_transfer_edges["transfer_id"] = None
        inner_stop_transfer_edges["direction"] = 0

        # frequency update : line_freq / wait_time_factor
        wait_time_factor_inv = 1.0 / self.wait_time_factor
        inner_stop_transfer_edges["freq"] *= wait_time_factor_inv

        # travel time update : dwell_time + alighting_penalty
        inner_stop_transfer_edges["trav_time"] = self.uniform_dwell_time + self.alighting_penalty

        self.inner_stop_transfer_edges = inner_stop_transfer_edges

    def create_outer_stop_transfer_edges(self):
        """Create transfer edges between distinct lines/stops of each station."""

        sql = """
        SELECT CAST(stop_id as TEXT) stop_id, CAST(parent_station as TEXT) parent_station FROM stops
        WHERE parent_station IS NOT NULL AND parent_station <> ''
        """
        stops = pd.read_sql(sql, self.pt_conn)
        stations = stops.groupby("parent_station").size().to_frame("stop_count").reset_index(drop=False)

        # we only keep the stations which contain at least 2 stops
        stations = stations[stations["stop_count"] > 1]
        station_list = stations["parent_station"].values
        stops = stops[stops.parent_station.isin(station_list)]

        # load the aligthing vertices (tail of transfer edges)
        alighting = self.vertices[self.vertices.node_type == "alighting"][
            ["stop_id", "line_id", "node_id", "geometry"]
        ].rename(columns={"line_id": "o_line_id", "geometry": "o_geometry", "node_id": "b_node"})
        # add the station id
        alighting = pd.merge(alighting, stops, on="stop_id", how="inner")
        alighting.rename(columns={"stop_id": "o_stop_id"}, inplace=True)

        # load the boarding vertices (head of transfer edges)
        boarding = self.vertices[self.vertices.node_type == "boarding"][
            ["stop_id", "line_id", "node_id", "geometry"]
        ].rename(columns={"line_id": "d_line_id", "geometry": "d_geometry", "node_id": "a_node"})
        # add the station id
        boarding = pd.merge(boarding, stops, on="stop_id", how="inner")
        boarding.rename(columns={"stop_id": "d_stop_id"}, inplace=True)

        outer_stop_transfer_edges = pd.merge(alighting, boarding, on="parent_station", how="inner")
        outer_stop_transfer_edges.drop("parent_station", axis=1, inplace=True)

        outer_stop_transfer_edges.dropna(how="any", inplace=True)

        # remove entries that share the same stop
        outer_stop_transfer_edges = outer_stop_transfer_edges.loc[
            outer_stop_transfer_edges["o_stop_id"] != outer_stop_transfer_edges["d_stop_id"]
        ]

        # remove entries that have the same line as origin and destination
        outer_stop_transfer_edges = outer_stop_transfer_edges.loc[
            outer_stop_transfer_edges["o_line_id"] != outer_stop_transfer_edges["d_line_id"]
        ]

        # update the transfer edge frequency
        outer_stop_transfer_edges = pd.merge(
            outer_stop_transfer_edges,
            self.line_segments[["from_stop", "line_id", "freq"]],
            left_on=["d_stop_id", "d_line_id"],
            right_on=["from_stop", "line_id"],
            how="left",
        )
        outer_stop_transfer_edges.drop(["o_stop_id", "d_stop_id", "from_stop", "line_id"], axis=1, inplace=True)

        # uniform attributes
        outer_stop_transfer_edges["line_id"] = None
        outer_stop_transfer_edges["line_seg_idx"] = np.nan
        outer_stop_transfer_edges["link_type"] = "outer_transfer"
        outer_stop_transfer_edges["transfer_id"] = None

        # frequency update : line_freq / wait_time_factor
        wait_time_factor_inv = 1.0 / self.wait_time_factor
        outer_stop_transfer_edges["freq"] *= wait_time_factor_inv

        # compute the walking time
        o_geometry = shapely.from_wkb(outer_stop_transfer_edges.o_geometry.values)
        d_geometry = shapely.from_wkb(outer_stop_transfer_edges.d_geometry.values)
        o_lon, o_lat = np.vectorize(lambda x: (x.x, x.y))(o_geometry)
        d_lon, d_lat = np.vectorize(lambda x: (x.x, x.y))(d_geometry)

        distance = haversine(o_lon, o_lat, d_lon, d_lat)

        outer_stop_transfer_edges["trav_time"] = distance / self.walking_speed
        outer_stop_transfer_edges["trav_time"] *= self.walk_time_factor
        outer_stop_transfer_edges["trav_time"] += self.alighting_penalty
        outer_stop_transfer_edges["direction"] = 0

        # cleanup
        outer_stop_transfer_edges.drop(
            ["o_geometry", "d_geometry"],
            axis=1,
            inplace=True,
        )

        self.outer_stop_transfer_edges = outer_stop_transfer_edges

    def create_walking_edges(self):
        """Create walking edges between distinct stops of each station."""

        sql = """
        SELECT CAST(stop_id AS TEXT) stop_id, CAST(parent_station AS TEXT) parent_station FROM stops
        WHERE parent_station IS NOT NULL AND parent_station <> ''
        """
        stops = pd.read_sql(sql, self.pt_conn)
        stops.drop_duplicates(inplace=True)
        stations = stops.groupby("parent_station").size().to_frame("stop_count").reset_index(drop=False)

        # we only keep the stations which contain at least 2 stops
        stations = stations[stations["stop_count"] > 1]
        station_list = stations["parent_station"].values
        stops = stops[stops.parent_station.isin(station_list)]

        # tail vertex
        o_walking = self.vertices[self.vertices.node_type == "stop"][["stop_id", "node_id", "geometry"]].rename(
            columns={"geometry": "o_geometry", "node_id": "b_node"}
        )
        o_walking = pd.merge(o_walking, stops, on="stop_id", how="inner")
        o_walking.rename(columns={"stop_id": "o_stop_id"}, inplace=True)

        # head vertex
        d_walking = self.vertices[self.vertices.node_type == "stop"][["stop_id", "node_id", "geometry"]].rename(
            columns={"geometry": "d_geometry", "node_id": "a_node"}
        )
        d_walking = pd.merge(d_walking, stops, on="stop_id", how="inner")
        d_walking.rename(columns={"stop_id": "d_stop_id"}, inplace=True)

        walking_edges = pd.merge(o_walking, d_walking, on="parent_station", how="inner")

        # remove entries that share the same stop
        walking_edges = walking_edges.loc[walking_edges["o_stop_id"] != walking_edges["d_stop_id"]]
        walking_edges.drop("parent_station", axis=1, inplace=True)

        # uniform attributes
        walking_edges["line_id"] = None
        walking_edges["line_seg_idx"] = np.nan
        walking_edges["link_type"] = "walking"
        walking_edges["transfer_id"] = None
        walking_edges["freq"] = np.inf
        walking_edges["direction"] = 0

        # compute the walking time
        o_geometry = shapely.from_wkb(walking_edges.o_geometry.values)
        d_geometry = shapely.from_wkb(walking_edges.d_geometry.values)
        o_lon, o_lat = np.vectorize(lambda x: (x.x, x.y))(o_geometry)
        d_lon, d_lat = np.vectorize(lambda x: (x.x, x.y))(d_geometry)

        distance = haversine(o_lon, o_lat, d_lon, d_lat)

        walking_edges["trav_time"] = distance / self.walking_speed
        walking_edges["trav_time"] *= self.walk_time_factor

        # cleanup
        walking_edges.drop(
            ["o_geometry", "d_geometry"],
            axis=1,
            inplace=True,
        )

        self.walking_edges = walking_edges

    def create_edges(self):
        """Graph edges creation as a dataframe.

        Edges have the following attributes:
            - type (either 'on-board', 'boarding', 'alighting', 'dwell', 'inner_transfer', 'outer_transfer',
              'access_connector', "egress_connector" or 'walking'): str
            - line_id (only applies to 'on-board', 'boarding', 'alighting' and 'dwell' edges): str
            - stop_id: str
            - line_seg_idx (only applies to 'on-board', 'boarding' and 'alighting' edges): int
            - b_node: int
            - a_node: int
            - trav_time (edge travel time): float
            - freq (frequency): float
            - o_line_id: str
            - d_line_id: str
            - transfer_id: str
        """

        # create the graph edges
        self.create_on_board_edges()
        self.create_dwell_edges()
        self.create_boarding_edges()
        self.create_alighting_edges()
        self.create_connector_edges()
        if self.with_inner_stop_transfers:
            self.create_inner_stop_transfer_edges()
        self.create_inner_stop_transfer_edges()
        if self.with_outer_stop_transfers:
            self.create_outer_stop_transfer_edges()
        if self.with_walking_edges:
            self.create_walking_edges()

        # stack the dataframes on top of each other
        self.edges = pd.concat(
            [
                self.on_board_edges,
                self.boarding_edges,
                self.alighting_edges,
                self.dwell_edges,
                self.connector_edges,
                self.inner_stop_transfer_edges,
                self.outer_stop_transfer_edges,
                self.walking_edges,
            ],
            axis=0,
        )

        # reset index and copy it to column
        self.edges.reset_index(drop=True, inplace=True)
        self.edges.index.name = "index"
<<<<<<< HEAD
        self.edges["link_id"] = self.edges.index + 1
        self.edges = self.edges[self.edges_cols]
=======
        self.edges["edge_id"] = self.edges.index
        self.edges = self.edges[SF_EDGE_COLS]
>>>>>>> 8ee96f7f

        # data types
        self.edges["link_type"] = self.edges["link_type"].astype("category")
        self.edges.line_id = self.edges.line_id.astype(str)
        self.edges.stop_id = self.edges.stop_id.astype(str)
        self.edges.line_seg_idx = self.edges.line_seg_idx.astype("Int32")
        self.edges.b_node = self.edges.b_node.astype(int)
        self.edges.a_node = self.edges.a_node.astype(int)
        self.edges.trav_time = self.edges.trav_time.astype(float)
        self.edges.freq = self.edges.freq.astype(float)
        self.edges.o_line_id = self.edges.o_line_id.astype(str)
        self.edges.d_line_id = self.edges.d_line_id.astype(str)
        self.edges.transfer_id = self.edges.transfer_id.astype(str)
        self.edges.direction = self.edges.direction.astype("int8")

    def create_additional_db_fields(self):
        # This graph requires some additional tables and fields inorder to store all our information.
        # Currently it mimics what we are storing in the df

        # Now onto the links, we need to specifiy all our link types
        self.pt_conn.executemany(
            """
            INSERT INTO link_types (link_type, link_type_id, description) VALUES (?, ?, ?)
            """,
            [
                ("on-board", "o", "From boarding to alighting"),
                ("boarding", "b", "From stop to boarding"),
                ("alighting", "a", "From alighting to stop"),
                ("dwell", "d", "From alighting to boarding"),
                ("access_connector", "A", ""),
                ("egress_connector", "e", ""),
                ("inner_transfer", "t", "Transfer edge within station, from alighting to boarding"),
                ("outer_transfer", "T", "Transfer edge outside of a station, from alighting to boarding"),
                ("walking", "w", "Walking, from stop or walking to stop or walking"),
            ],
        )

        self.pt_conn.commit()

    def save_vertices(self, robust=True):
        # FIXME: We also avoid adding the nodes of type od as they are already in the db from when the zones where added in the
        # notebook. I don't think this is a good solution but I'm not sure what do to without adding the zones and such
        # ourselves.

        # The below query is formated to guarantee the columns line up. The order of the tuples should be the same
        # as the order of the columns.
        #
        #     An object to iterate over namedtuples for each row in the DataFrame with the first field possibly being
        #     the index and following fields being the column values.
        # https://pandas.pydata.org/pandas-docs/stable/reference/api/pandas.DataFrame.itertuples.html

        # It should look like the below query. This is generated from
        #
        # from aequilibrae.project.network import Link, Node
        # from aequilibrae.project.network.safe_class import SafeClass
        #
        # node = Node(verticies.iloc[0], project)
        # data, sql = SafeClass._save_new_with_geometry(node)
        #
        # Insert into nodes ("node_id","node_type","stop_id","line_id","line_seg_idx","taz_id",geometry)
        # values(?,?,?,?,?,?,GeomFromWKB(?, 4326))

        # FIXME: We also to replace the NANs with something.
        self.vertices.line_seg_idx = self.vertices.line_seg_idx.fillna(-1)

        duplicated = self.vertices.geometry.duplicated()

        if not robust and not duplicated.empty:
            warnings.warn(
                "Duplicated geometry was detected but robust was disabled, verticies that share the same geometry will not be saved.",
                warnings.RuntimeWarning,
            )

        if robust and not duplicated.empty:
            df = shift_duplicate_geometry(self.vertices[["node_id", "geometry"]][duplicated])
            self.vertices.loc[df.index, "geometry"] = df.geometry

        self.pt_conn.executemany(
            """
            Insert into nodes ("{}","{}","{}","{}","{}","{}",{})
            values(?,?,?,?,?,?,GeomFromWKB(?, {}));
            """.format(
                *self.vertices.columns, self.global_crs.to_epsg()
            ),
            (self.vertices if robust else self.vertices[~duplicated]).itertuples(index=False, name=None),
        )

        self.pt_conn.commit()

    def save_edges(self):
        # FIXME: Just like the verticies, our edges need a little massaging as well
        self.edges.line_seg_idx = self.edges.line_seg_idx.fillna(-1)
        self.edges["modes"] = "t"

        # We also need to generate the geometry for each edge, this may take a bit
        lines = []
        for row in self.edges.itertuples():
            # row.a_node - 1 because the node_ids are the index + 1
            line = (
                shapely.from_wkb(self.vertices.at[row.a_node - 1, "geometry"]),
                shapely.from_wkb(self.vertices.at[row.b_node - 1, "geometry"]),
            )
            lines.append(shapely.LineString(line))

        self.edges["geometry"] = shapely.to_wkb(lines)

        # Just as with the nodes the query should look like thisThis is generated from
        #
        # from aequilibrae.project.network import Link, Node
        # from aequilibrae.project.network.safe_class import SafeClass
        #
        # link = Link(self.edges.iloc[0], project)
        # data, sql = SafeClass._save_new_with_geometry(link)
        #
        # Insert into links ("link_id","link_type","line_id","stop_id","line_seg_idx","b_node","a_node","trav_time","freq","o_line_id","d_line_id","transfer_id","direction","modes",geometry)
        # values(?,?,?,?,?,?,?,?,?,?,?,?,?,?,GeomFromWKB(?, 4326))
        self.pt_conn.executemany(
            """
            Insert into links ("{}","{}","{}","{}","{}","{}","{}","{}","{}","{}","{}","{}","{}","{}",{})
            values(?,?,?,?,?,?,?,?,?,?,?,?,?,?,GeomFromWKB(?, {}))
            """.format(
                *self.edges.columns, self.global_crs.to_epsg()
            ),
            self.edges.itertuples(index=False, name=None),
        )

        self.pt_conn.commit()

    def to_aeq_graph(self):
        from aequilibrae.paths import Graph

        g = Graph()
        g.network = self.edges.copy(deep=True)
        g.cost = g.network.trav_time.values
        g.free_flow_time = g.network.trav_time.values

        g.network["id"] = g.network.link_id
        g.network_ok = True
        g.status = "OK"
        g.prepare_graph(self.vertices[self.vertices.node_type == "od"].node_id.values)
        g.set_graph("trav_time")
        g.set_blocked_centroid_flows(True)
        g.graph.__compressed_id__ = g.graph.__compressed_id__.astype(int)

        return g<|MERGE_RESOLUTION|>--- conflicted
+++ resolved
@@ -49,14 +49,6 @@
       (indicates the direction of travel for a trip)
     - all times are expressed in seconds [s], all frequencies in [1/s]
     - headways are uniform for trips of the same pattern
-<<<<<<< HEAD
-
-    TODO:
-    - transform some of the filtering pandas operations to SQL queries (filter down in the SQL part).
-    - instanciate properly using a project path, an aequilibrae project or anything else that follow the
-      package guideline (without explicit public_transport_conn)
-=======
->>>>>>> 8ee96f7f
     """
 
     def __init__(
@@ -84,28 +76,6 @@
         self.pt_conn.enable_load_extension(True)
         self.pt_conn.load_extension("mod_spatialite")
 
-<<<<<<< HEAD
-        self.start = start - margin  # starting time of the selected time period
-        self.end = end + margin  # ending time of the selected time period
-        self.num_threads = num_threads
-
-        self.vertex_cols = ["node_id", "node_type", "stop_id", "line_id", "line_seg_idx", "taz_id", "geometry"]
-        self.edges_cols = [
-            "link_id",
-            "link_type",
-            "line_id",
-            "stop_id",
-            "line_seg_idx",
-            "b_node",
-            "a_node",
-            "trav_time",
-            "freq",
-            "o_line_id",
-            "d_line_id",
-            "transfer_id",
-            "direction",
-        ]
-=======
         self.proj_conn = project_conn  # sqlite connection
         self.proj_conn.enable_load_extension(True)
         self.proj_conn.load_extension("mod_spatialite")
@@ -116,8 +86,6 @@
 
         # graph components
         # ----------------
->>>>>>> 8ee96f7f
-
         self.line_segments = None
 
         # vertices
@@ -136,7 +104,6 @@
         self.outer_stop_transfer_edges = pd.DataFrame()
         self.walking_edges = pd.DataFrame()
 
-<<<<<<< HEAD
         self.global_crs = pyproj.CRS(global_crs)
         self.projected_crs = pyproj.CRS(projected_crs)
 
@@ -147,11 +114,6 @@
 
         self.transformer_p_to_g = pyproj.Transformer.from_crs(
             self.projected_crs, self.global_crs, always_xy=True
-=======
-        # long-lat to projected CRS transfromer
-        self.transformer = pyproj.Transformer.from_crs(
-            pyproj.CRS(global_crs), pyproj.CRS(projected_crs), always_xy=True
->>>>>>> 8ee96f7f
         ).transform
 
         # Add some spatial noise so that stop, boarding and aligthing vertices
@@ -207,30 +169,6 @@
         )
 
     def create_line_segments(self):
-<<<<<<< HEAD
-        # trip ids corresponding to the given time range
-        sql = f"""SELECT DISTINCT trip_id FROM trips_schedule
-        WHERE departure>={self.start} AND arrival<={self.end}"""
-        self.trip_ids = pd.read_sql(
-            sql,
-            self.pt_conn,
-        ).trip_id.values
-
-        # pattern ids corresponding to the given time range
-        sql = f"""SELECT DISTINCT pattern_id FROM trips INNER JOIN
-        (SELECT DISTINCT trip_id FROM trips_schedule
-        WHERE departure>={self.start} AND arrival<={self.end}) selected_trips
-        ON trips.trip_id = selected_trips.trip_id"""
-        pattern_ids = pd.read_sql(
-            sql,
-            self.pt_conn,
-        ).pattern_id.values
-
-        # route links corresponding to the given time range
-        sql = (
-            "SELECT pattern_id, seq, CAST(from_stop AS TEXT) from_stop, CAST(to_stop AS TEXT) to_stop FROM route_links"
-        )
-=======
         """Line segments correspond to segments between two successive stops for a each line.
 
         For exemple if 2 lines, L1 and L2, are going from stop A to stop B, we have 2 line segments:
@@ -270,7 +208,6 @@
             INNER JOIN
                 pattern_ids         
             ON route_links.pattern_id = pattern_ids.pattern_id"""
->>>>>>> 8ee96f7f
         route_links = pd.read_sql(
             sql=sql,
             con=self.pt_conn,
@@ -517,13 +454,8 @@
         # reset index and copy it to column
         self.vertices.reset_index(drop=True, inplace=True)
         self.vertices.index.name = "index"
-<<<<<<< HEAD
         self.vertices["node_id"] = self.vertices.index + 1
-        self.vertices = self.vertices[self.vertex_cols]
-=======
-        self.vertices["vert_id"] = self.vertices.index
         self.vertices = self.vertices[SF_VERTEX_COLS]
->>>>>>> 8ee96f7f
 
         # data types
         self.vertices.node_id = self.vertices.node_id.astype(int)
@@ -1048,13 +980,8 @@
         # reset index and copy it to column
         self.edges.reset_index(drop=True, inplace=True)
         self.edges.index.name = "index"
-<<<<<<< HEAD
         self.edges["link_id"] = self.edges.index + 1
-        self.edges = self.edges[self.edges_cols]
-=======
-        self.edges["edge_id"] = self.edges.index
         self.edges = self.edges[SF_EDGE_COLS]
->>>>>>> 8ee96f7f
 
         # data types
         self.edges["link_type"] = self.edges["link_type"].astype("category")
