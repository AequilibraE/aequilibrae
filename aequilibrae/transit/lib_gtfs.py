from contextlib import closing
from copy import deepcopy
<<<<<<< HEAD
from typing import Dict, List
=======
>>>>>>> e3cb3fe4
import importlib.util as iutil

import pandas as pd
import pyproj
from pyproj import Transformer
from shapely.geometry import Point, MultiLineString
<<<<<<< HEAD
from aequilibrae.transit.functions.transit_connection import transit_connection
=======
from aequilibrae.context import get_active_project
from aequilibrae.project.database_connection import database_connection
>>>>>>> e3cb3fe4

from aequilibrae.transit.constants import constants, PATTERN_ID_MULTIPLIER
from aequilibrae.transit.functions.get_srid import get_srid
from aequilibrae.log import logger
<<<<<<< HEAD
from aequilibrae.transit.transit_elements import Link, Pattern
from aequilibrae.transit.transit_elements import Route, Stop, Trip, mode_correspondence
=======
from aequilibrae.transit.transit_elements import Link, Pattern, mode_correspondence
>>>>>>> e3cb3fe4
from .functions import PathStorage
from .functions.create_raw import create_raw_shapes
from .gtfs_loader import GTFSReader
from .map_matching_graph import MMGraph
from ..utils.worker_thread import WorkerThread

spec = iutil.find_spec("PyQt5")
pyqt = spec is not None
if pyqt:
    from PyQt5.QtCore import pyqtSignal
<<<<<<< HEAD


class GTFSRouteSystemBuilder(WorkerThread):
    """Container for GTFS feeds providing data retrieval for the importer

    ::

        from aequilibrae import Network

        network_path = 'D:/Argonne/GTFS/CHICAGO/chicago2018-Supply.sqlite'
        GTFS_path = 'D:/Argonne/GTFS/CHICAGO/METRA/2019-10-04.zip'

        my_network = Network()
        my_network.open(network_path)

        transit = my_network.transit()

        feed = transit.new_gtfs(file_path=GTFS_path
                                description='METRA Commuter Rail',
                                agency_identifier='METRA')
=======

>>>>>>> e3cb3fe4

class GTFSRouteSystemBuilder(WorkerThread):
    """Container for GTFS feeds providing data retrieval for the importer"""

    if pyqt:
        signal = pyqtSignal(object)

    def __init__(self, network, agency_identifier, file_path, day="", description="", default_capacities={}):
        """Instantiates a transit class for the network

        Args:

            *local network* (:obj:`Network`): Supply model to which this GTFS will be imported
            *agency_identifier* (:obj:`str`): ID for the agency this feed refers to (e.g. 'CTA')
            *file_path* (:obj:`str`): Full path to the GTFS feed (e.g. 'D:/project/my_gtfs_feed.zip')
            *day* (:obj:`str`, *Optional*): Service data contained in this field to be imported (e.g. '2019-10-04')
            *description* (:obj:`str`, *Optional*): Description for this feed (e.g. 'CTA19 fixed by John after coffee')
        """
        WorkerThread.__init__(self, None)

        self.__network = network
<<<<<<< HEAD
        # self.geotool = network.geotools
=======
        self.geotool = get_active_project(False)
>>>>>>> e3cb3fe4
        self.archive_dir = None  # type: str
        self.day = day
        self.logger = logger
        self.gtfs_data = GTFSReader()

        self.srid = get_srid()
        self.transformer = None
        self.wgs84 = pyproj.Proj("epsg:4326")
        self.trip_by_service = {}
        self.patterns = {}
        self.graphs = {}
<<<<<<< HEAD
        # self.srid = network.srid
        # self.transformer = Transformer.from_crs("epsg:4326", f"epsg:{self.srid}", always_xy=False)
=======
        self.transformer = Transformer.from_crs("epsg:4326", f"epsg:{self.srid}", always_xy=False)
>>>>>>> e3cb3fe4
        self.sridproj = pyproj.Proj(f"epsg:{self.srid}")
        self.gtfs_data.agency.agency = agency_identifier
        self.gtfs_data.agency.description = description
        self.__default_capacities = default_capacities
        self.__do_raw_shapes__ = False
        self.__do_execute_map_matching = False
        self.__target_date__ = None
        self.__outside_zones = 0
        self.path_store = PathStorage()

        if file_path is not None:
            self.logger.info(f"Creating GTFS feed object for {file_path}")
            self.gtfs_data.set_feed_path(file_path)
            self.gtfs_data._set_capacities(self.__default_capacities)

        self.select_routes = {}
        self.select_trips = []
        self.select_stops = {}
        self.select_patterns = {}
        self.select_links = {}
        self.__mt = ""

    def set_capacities(self, capacities: dict):
        """Sets default capacities for modes/vehicles.

        Args:
            *capacities* (:obj:`dict`): Dictionary with GTFS types as keys, each with a list
                                        of 3 items for values for capacities: seated, design and total
                                        i.e. -> "{0: [150, 300, 300],...}"
        """
        self.gtfs_data._set_capacities(capacities)

    def set_maximum_speeds(self, max_speeds: pd.DataFrame):
        """Sets the maximum speeds to be enforced at segments.

        Args:
            *max_speeds* (:obj:`pd.DataFrame`): Requires 4 fields: mode, min_distance, max_distance, speed.
            Modes not covered in the data will not be touched and distance brackets not covered will receive
            the maximum speed, with a warning
        """
        dict_speeds = {x: df for x, df in max_speeds.groupby(["mode"])}
        self.gtfs_data._set_maximum_speeds(dict_speeds)

    def dates_available(self) -> list:
        """Returns a list of all dates available for this feed

        Returns:
            *feed dates* (:obj:`list`): list of all dates available for this feed
        """
        return deepcopy(self.gtfs_data.feed_dates)

    def set_allow_map_match(self, allow=True):
        """Changes behavior for finding transit-link shapes. Defaults to True.

        Args:
              *allow* (:obj:`bool` *optional*): If True, allows uses map-matching in search of precise
              transit_link shapes. If False, sets transit_link shapes equal to straight lines between
              stops. In the presence of GTFS raw shapes it has no effect.
        """

        self.__do_execute_map_matching = allow

    def map_match(self, route_types=[3]) -> None:
        """Performs map-matching for all routes of one or more types.

        Defaults to map-matching Bus routes (type 3) only.

        For a reference of route types, see https://developers.google.com/transit/gtfs/reference#routestxt

        Args:
              *route_types* (:obj:`List[int]` or :obj:`Tuple[int]`): Default is [3], for bus only
        """
        if not isinstance(route_types, list) and not isinstance(route_types, tuple):
            raise TypeError("Route_types must be list or tuple")

        if any([not isinstance(item, int) for item in route_types]):
            raise TypeError("All route types must be integers")

<<<<<<< HEAD
        # mt = f"Map-matching routes for {self.gtfs_data.agency.agency}"
        # self.signal.emit(["start", "secondary", len(self.select_patterns.keys()), "Map-matching", mt])
        for i, pat in enumerate(self.select_patterns.values()):
            # self.signal.emit(["update", "secondary", i + 1, "Map-matching", mt])
=======
        if pyqt:
            mt = f"Map-matching routes for {self.gtfs_data.agency.agency}"
            self.signal.emit(["start", "secondary", len(self.select_patterns.keys()), "Map-matching", mt])
        for i, pat in enumerate(self.select_patterns.values()):
            if pyqt:
                self.signal.emit(["update", "secondary", i + 1, "Map-matching", mt])
>>>>>>> e3cb3fe4
            if pat.route_type in route_types:
                pat.map_match()
                msg = pat.get_error("stop_from_pattern")
                if msg is not None:
                    self.logger.warning(msg)
        self.path_store.clear()

    def set_agency_identifier(self, agency_id: str) -> None:
        """Adds agency ID to this GTFS for use on import.

        Args:
            *agency_id* (:obj:`str`): ID for the agency this feed refers to (e.g. 'CTA')
        """
        self.gtfs_data.agency.agency = agency_id

    def set_feed(self, feed_path: str) -> None:
        """Sets GTFS feed source to be used.

        Args:
            *file_path* (:obj:`str`): Full path to the GTFS feed (e.g. 'D:/project/my_gtfs_feed.zip')
        """
        self.gtfs_data.set_feed_path(feed_path)
        self.gtfs_data.agency.feed_date = self.gtfs_data.feed_date

    def set_description(self, description: str) -> None:
        """Adds description to be added to the imported layers metadata

        Args:
            *description* (:obj:`str`): Description for this feed (e.g. 'CTA2019 fixed by John Doe after strong coffee')
        """
        self.description = description

    def set_date(self, service_date: str) -> None:
        """Sets the date for import without doing any of data processing, which is left for the importer"""
        self.__target_date__ = service_date

    def load_date(self, service_date: str) -> None:
        """Loads the transit services available for *service_date*

        Args:
            *service_date* (:obj:`str`): Service data contained in this field to be imported (e.g. '2019-10-04')
        """
        if self.srid is None:
            raise ValueError("We cannot load data without an SRID")
        if service_date == self.day:
            return
        if service_date not in self.gtfs_data.feed_dates:
            raise ValueError("The date chosen is not available in this GTFS feed")
        self.day = service_date

        self.gtfs_data.load_data(service_date)

        self.logger.info("  Building data structures")
        self.__build_data()
        self.gtfs_data.agency.service_date = self.day

    def set_do_raw_shapes(self, do_shapes: bool):
        """Sets the raw shapes importer to True for execution by the importer"""
        self.__do_raw_shapes__ = do_shapes

    def create_raw_shapes(self):
        """Adds all shapes provided in the GTFS feeds"""
        create_raw_shapes(self.gtfs_data.agency.agency_id, self.select_patterns)
        self.__do_raw_shapes__ = False

    def doWork(self):
        """Alias for execute_import"""
        self.execute_import()
        self.finished()

    def execute_import(self):
        """Import trans"""
        self.logger.debug("Starting execute_import")

        if self.__target_date__ is not None:
            self.load_date(self.__target_date__)
        if not self.select_routes:
            self.logger.warning(f"Nothing to import for {self.gtfs_data.agency.agency} on {self.day}")
            return

        self.logger.info(f"  Importing feed for agency {self.gtfs_data.agency.agency} on {self.day}")
<<<<<<< HEAD
        self.__mt = f"Importing {self.gtfs_data.agency.agency} to supply"
        # self.signal.emit(["start", "master", 4 + self.__do_raw_shapes__, self.__mt])
=======
        if pyqt:
            self.__mt = f"Importing {self.gtfs_data.agency.agency} to supply"
            self.signal.emit(["start", "master", 4 + self.__do_raw_shapes__, self.__mt])
>>>>>>> e3cb3fe4

        self.save_to_disk()

        if self.__do_execute_map_matching:
            self.logger.info(
                f"{self.path_store.uses:,} paths requested. {self.path_store.total_paths:,} objects created"
            )
        self.path_store.clear()

    def save_to_disk(self):
        """Saves all transit elements built in memory to disk"""

        if self.__do_raw_shapes__:
            self.create_raw_shapes()

<<<<<<< HEAD
        with closing(transit_connection()) as conn:
            # st = f"Importing routes for {self.gtfs_data.agency.agency}"
            # self.signal.emit(["start", "secondary", len(self.select_routes.keys()), st, self.__mt])
            for counter, (route_id, route) in enumerate(self.select_routes.items()):  # type: Route
                route.save_to_database(conn, commit=False)
                # self.signal.emit(["update", "secondary", counter + 1, st, self.__mt])
            conn.commit()

            # st = f"Importing patterns for {self.gtfs_data.agency.agency}"
            # self.signal.emit(["start", "secondary", len(self.select_patterns.keys()), st, self.__mt])
            for counter, (pid, pattern) in enumerate(self.select_patterns.items()):  # type: Pattern
                pattern.save_to_database(conn, commit=False)
                # self.signal.emit(["update", "secondary", counter + 1, st, self.__mt])
            conn.commit()

            self.gtfs_data.agency.save_to_database(conn)
            # st = f"Importing trips for {self.gtfs_data.agency.agency}"
            # self.signal.emit(["start", "secondary", len(self.select_trips), st, self.__mt])
            for counter, trip in enumerate(self.select_trips):  # type: Trip
                trip.save_to_database(conn, commit=False)
                # self.signal.emit(["update", "secondary", counter + 1, st, self.__mt])
            conn.commit()

            # st = f"Importing links for {self.gtfs_data.agency.agency}"
            # self.signal.emit(["start", "secondary", len(self.select_links.keys()), st, self.__mt])
            for counter, (pair, link) in enumerate(self.select_links.items()):  # type: Link
                link.save_to_database(conn, commit=False)
                # self.signal.emit(["update", "secondary", counter + 1, st, self.__mt])
=======
        with closing(database_connection("transit")) as conn:
            if pyqt:
                st = f"Importing routes for {self.gtfs_data.agency.agency}"
                self.signal.emit(["start", "secondary", len(self.select_routes.keys()), st, self.__mt])
            for counter, (_, pattern) in enumerate(self.select_patterns.items()):
                pattern.save_to_database(conn, commit=False)
                if pyqt:
                    self.signal.emit(["update", "secondary", counter + 1, st, self.__mt])
            conn.commit()

            self.gtfs_data.agency.save_to_database(conn)

            if pyqt:
                st = f"Importing trips for {self.gtfs_data.agency.agency}"
                self.signal.emit(["start", "secondary", len(self.select_trips), st, self.__mt])
            for counter, trip in enumerate(self.select_trips):
                trip.save_to_database(conn, commit=False)
                if pyqt:
                    self.signal.emit(["update", "secondary", counter + 1, st, self.__mt])
            conn.commit()

            if pyqt:
                st = f"Importing links for {self.gtfs_data.agency.agency}"
                self.signal.emit(["start", "secondary", len(self.select_links.keys()), st, self.__mt])
            for counter, (_, link) in enumerate(self.select_links.items()):
                link.save_to_database(conn, commit=False)
                if pyqt:
                    self.signal.emit(["update", "secondary", counter + 1, st, self.__mt])
>>>>>>> e3cb3fe4
            conn.commit()

            self.__outside_zones = 0
            zone_ids1 = {x.origin: x.origin_id for x in self.gtfs_data.fare_rules if x.origin_id >= 0}
            zone_ids2 = {x.destination: x.destination_id for x in self.gtfs_data.fare_rules if x.destination_id >= 0}
            zone_ids = {**zone_ids1, **zone_ids2}
<<<<<<< HEAD
            # st = f"Importing stops for {self.gtfs_data.agency.agency}"
            # self.signal.emit(["start", "secondary", len(self.select_stops.keys()), st, self.__mt])
            for counter, (stop_id, stop) in enumerate(self.select_stops.items()):  # type: Stop
                if stop.zone in zone_ids:
                    stop.zone_id = zone_ids[stop.zone]
                # TODO: Create code that gets the zone for a stop - são as zonas dos bins TAZs
                # stop.taz = self.geotool.get_zone(stop.geo)
                stop.save_to_database(conn, commit=False)
                # self.signal.emit(["update", "secondary", counter + 1, st, self.__mt])

=======
            if pyqt:
                st = f"Importing stops for {self.gtfs_data.agency.agency}"
                self.signal.emit(["start", "secondary", len(self.select_stops.keys()), st, self.__mt])
            for counter, (_, stop) in enumerate(self.select_stops.items()):
                if stop.zone in zone_ids:
                    stop.zone_id = zone_ids[stop.zone]
                if len(self.geotool.zoning.all_zones()) > 0:
                    stop.taz = self.geotool.zoning.get_closest_zone(stop.geo)
                stop.save_to_database(conn, commit=False)
                if pyqt:
                    self.signal.emit(["update", "secondary", counter + 1, st, self.__mt])
>>>>>>> e3cb3fe4
            conn.commit()

            for fare in self.gtfs_data.fare_attributes.values():
                fare.save_to_database(conn)

            for fare_rule in self.gtfs_data.fare_rules:
                fare_rule.save_to_database(conn)

            zones = [[y, x, self.gtfs_data.agency.agency_id] for x, y in list(zone_ids.items())]
            if zones:
                sql = "Insert into fare_zones (fare_zone_id, transit_zone, agency_id) values(?, ?, ?);"
                conn.executemany(sql, zones)
            conn.commit()

        if self.__outside_zones:
            msg = "    Some stops are outside the zoning system. Check the result on a map and see the log for info"
            self.logger.warning(msg)

    def finished(self):
        if pyqt:
            self.signal.emit(["finished_static_gtfs_procedure"])

    def __build_data(self):
        self.logger.debug("Starting __build_data")
        self.__get_routes_by_date()

<<<<<<< HEAD
        # construct trip and pattern tables from the list of GTFS sources
=======
>>>>>>> e3cb3fe4
        self.select_stops.clear()
        self.select_links.clear()
        self.select_patterns.clear()

        if self.__do_execute_map_matching:
            self.builds_link_graphs_with_broken_stops()

        c = constants()
<<<<<<< HEAD
        # msg_txt = f"Building data for {self.gtfs_data.agency.agency}"
        # self.signal.emit(["start", "secondary", len(self.select_routes), msg_txt, self.__mt])
        for counter, (route_id, route) in enumerate(self.select_routes.items()):
            # self.signal.emit(["update", "secondary", counter + 1, msg_txt, self.__mt])
=======
        if pyqt:
            msg_txt = f"Building data for {self.gtfs_data.agency.agency}"
            self.signal.emit(["start", "secondary", len(self.select_routes), msg_txt, self.__mt])
        for counter, (route_id, route) in enumerate(self.select_routes.items()):
            if pyqt:
                self.signal.emit(["update", "secondary", counter + 1, msg_txt, self.__mt])
>>>>>>> e3cb3fe4
            new_trips = self._get_trips_by_date_and_route(route_id, self.day)

            all_pats = [trip.pattern_hash for trip in new_trips]
            cntr = route.route_id + PATTERN_ID_MULTIPLIER
            for pat_hash in sorted(list(set(all_pats))):
                c.pattern_lookup[pat_hash] = cntr

                cntr += ((all_pats.count(pat_hash) // 100) + 1) * PATTERN_ID_MULTIPLIER

            self.select_trips.extend(new_trips)

            patterns = []
            for trip in new_trips:
                trip.pattern_id = c.pattern_lookup[trip.pattern_hash]
                trip.get_trip_id()
                self.logger.debug(f"Trip ID generated is {trip.trip_id} for pattern {trip.pattern_id}")
                if trip.pattern_id in self.select_patterns:
                    continue

                # pat = self.__build_new_pattern(route, route_id, trip)
                # patterns.append(pat)

            route.shape = self.__build_route_shape(patterns)
            route.pattern_id = trip.pattern_id

    def __build_new_pattern(self, route, route_id, trip) -> Pattern:
        self.logger.debug(f"New Pattern ID {trip.pattern_id} for route ID {route_id}")
        p = Pattern(route.route_id, self)
        p.pattern_hash = trip.pattern_hash
        p.pattern_id = trip.pattern_id
        p.route = trip.route
        p.route_type = int(route.route_type)
        p.raw_shape = trip.shape
        p._stop_based_shape = trip._stop_based_shape
        p.agency_id = route.agency_id
        p.shortname = route.route_short_name
        p.longname = route.route_long_name
        p.description = route.route_desc
        p.number_of_cars = route.number_of_cars
        p.seated_capacity = route.seated_capacity
        p.design_capacity = route.design_capacity
        p.total_capacity = route.total_capacity
        for stop_id in self.gtfs_data.stop_times[trip.trip].stop_id.values:
            if stop_id not in self.select_stops:
                stp = self.gtfs_data.stops[stop_id]
                stp.route_type = route.route_type
                stp.stop = stp.stop
                self.select_stops[stop_id] = stp
            p.stops.append(self.gtfs_data.stops[stop_id])
        if self.__do_execute_map_matching:
            p.map_match()
        self.select_patterns[trip.pattern_id] = p

        p.links.clear()
        prev_end = self.gtfs_data.stops[trip.stops[0]].geo
        pgeo = p.best_shape()
        for i in range(1, len(trip.stops)):
            link = Link(self.srid)
            link.pattern_id = trip.pattern_id
            link.get_link_id()
            fstop = trip.stops[i - 1]
            tstop = trip.stops[i]
            link.from_stop = fstop
            link.to_stop = tstop
            link.build_geo(self.gtfs_data.stops[fstop].geo, self.gtfs_data.stops[tstop].geo, pgeo, prev_end)
            prev_end = Point(list(link.geo.coords)[-1])
            link.type = int(route.route_type)
            p.links.append(link.transit_link)
            self.select_links[link.key] = link

        return p

    def __build_route_shape(self, patterns) -> MultiLineString:

        shapes = [p.best_shape() for p in patterns if p.best_shape() is not None]
        return MultiLineString(shapes)

    def __error_logging(self, titles, values):
        for i, j in zip(titles, values):
            self.logger.error(f"- {i}: {j}")

    def __warning_logging(self, titles, values):
        for i, j in zip(titles, values):
            self.logger.warning(f"- {i}: {j}")

    def __fail(self, msg: str) -> None:
        self.logger.error(msg)
        raise Exception(msg)

    def __get_routes_by_date(self):
        self.logger.debug("Starting __get_routes_by_date")

        routes = {}
        for route_id, route in self.gtfs_data.routes.items():
            if route_id not in self.gtfs_data.trips:
                continue
            for value in self.gtfs_data.trips[route_id].values():
                for trip in value:
                    service = trip.service_id
                    if service not in self.gtfs_data.services.keys():
                        continue
                    if self.day in self.gtfs_data.services[service].dates:
                        routes[route_id] = route
                        break
        if not routes:
            self.logger.warning("NO ROUTES OPERATING FOR THIS DATE")

        for route_id, route in routes.items():
            route.agency = self.gtfs_data.agency.agency

        self.select_routes = routes

    def _get_trips_by_date_and_route(self, route_id: int, service_date: str) -> list:
        trips = [
            trip
            for element in self.gtfs_data.trips[route_id]
            for trip in self.gtfs_data.trips[route_id][element]
            if service_date in self.gtfs_data.services[trip.service_id].dates
        ]
        return sorted(trips)

    def _get_stops_by_date(self, service_date: str) -> dict:
        self.load_date(service_date)
        return self.gtfs_data.stops

    def _get_shapes_by_date(self, service_date: str) -> dict:
        self.load_date(service_date)

        return self.gtfs_data.shapes

    def _get_fare_attributes_by_date(self, service_date: str) -> dict:
        self.load_date(service_date)
        return self.gtfs_data.fare_attributes

    def builds_link_graphs_with_broken_stops(self):
        """Build the graph for links for a certain mode while splitting the closest links at stops' projection

        Args:
            *mode_id* (:obj:`int`): Mode ID for which we will build the graph for
        """

        route_types = list(set([r.route_type for r in self.select_routes.values()]))
        route_types = [mode_id for mode_id in route_types if mode_correspondence[mode_id] not in self.graphs]
        if not route_types:
            return
        mm = MMGraph(self, self.__mt)
        for mode_id in route_types:
            mode = mode_correspondence[mode_id]
            graph = mm.build_graph_with_broken_stops(mode_id)
            if graph.num_links <= 0:
                continue
            self.graphs[mode] = graph<|MERGE_RESOLUTION|>--- conflicted
+++ resolved
@@ -1,31 +1,18 @@
 from contextlib import closing
 from copy import deepcopy
-<<<<<<< HEAD
-from typing import Dict, List
-=======
->>>>>>> e3cb3fe4
 import importlib.util as iutil
 
 import pandas as pd
 import pyproj
 from pyproj import Transformer
 from shapely.geometry import Point, MultiLineString
-<<<<<<< HEAD
-from aequilibrae.transit.functions.transit_connection import transit_connection
-=======
 from aequilibrae.context import get_active_project
 from aequilibrae.project.database_connection import database_connection
->>>>>>> e3cb3fe4
 
 from aequilibrae.transit.constants import constants, PATTERN_ID_MULTIPLIER
 from aequilibrae.transit.functions.get_srid import get_srid
 from aequilibrae.log import logger
-<<<<<<< HEAD
-from aequilibrae.transit.transit_elements import Link, Pattern
-from aequilibrae.transit.transit_elements import Route, Stop, Trip, mode_correspondence
-=======
 from aequilibrae.transit.transit_elements import Link, Pattern, mode_correspondence
->>>>>>> e3cb3fe4
 from .functions import PathStorage
 from .functions.create_raw import create_raw_shapes
 from .gtfs_loader import GTFSReader
@@ -36,30 +23,7 @@
 pyqt = spec is not None
 if pyqt:
     from PyQt5.QtCore import pyqtSignal
-<<<<<<< HEAD
-
-
-class GTFSRouteSystemBuilder(WorkerThread):
-    """Container for GTFS feeds providing data retrieval for the importer
-
-    ::
-
-        from aequilibrae import Network
-
-        network_path = 'D:/Argonne/GTFS/CHICAGO/chicago2018-Supply.sqlite'
-        GTFS_path = 'D:/Argonne/GTFS/CHICAGO/METRA/2019-10-04.zip'
-
-        my_network = Network()
-        my_network.open(network_path)
-
-        transit = my_network.transit()
-
-        feed = transit.new_gtfs(file_path=GTFS_path
-                                description='METRA Commuter Rail',
-                                agency_identifier='METRA')
-=======
-
->>>>>>> e3cb3fe4
+
 
 class GTFSRouteSystemBuilder(WorkerThread):
     """Container for GTFS feeds providing data retrieval for the importer"""
@@ -81,11 +45,7 @@
         WorkerThread.__init__(self, None)
 
         self.__network = network
-<<<<<<< HEAD
-        # self.geotool = network.geotools
-=======
         self.geotool = get_active_project(False)
->>>>>>> e3cb3fe4
         self.archive_dir = None  # type: str
         self.day = day
         self.logger = logger
@@ -97,12 +57,7 @@
         self.trip_by_service = {}
         self.patterns = {}
         self.graphs = {}
-<<<<<<< HEAD
-        # self.srid = network.srid
-        # self.transformer = Transformer.from_crs("epsg:4326", f"epsg:{self.srid}", always_xy=False)
-=======
         self.transformer = Transformer.from_crs("epsg:4326", f"epsg:{self.srid}", always_xy=False)
->>>>>>> e3cb3fe4
         self.sridproj = pyproj.Proj(f"epsg:{self.srid}")
         self.gtfs_data.agency.agency = agency_identifier
         self.gtfs_data.agency.description = description
@@ -181,19 +136,12 @@
         if any([not isinstance(item, int) for item in route_types]):
             raise TypeError("All route types must be integers")
 
-<<<<<<< HEAD
-        # mt = f"Map-matching routes for {self.gtfs_data.agency.agency}"
-        # self.signal.emit(["start", "secondary", len(self.select_patterns.keys()), "Map-matching", mt])
-        for i, pat in enumerate(self.select_patterns.values()):
-            # self.signal.emit(["update", "secondary", i + 1, "Map-matching", mt])
-=======
         if pyqt:
             mt = f"Map-matching routes for {self.gtfs_data.agency.agency}"
             self.signal.emit(["start", "secondary", len(self.select_patterns.keys()), "Map-matching", mt])
         for i, pat in enumerate(self.select_patterns.values()):
             if pyqt:
                 self.signal.emit(["update", "secondary", i + 1, "Map-matching", mt])
->>>>>>> e3cb3fe4
             if pat.route_type in route_types:
                 pat.map_match()
                 msg = pat.get_error("stop_from_pattern")
@@ -275,14 +223,9 @@
             return
 
         self.logger.info(f"  Importing feed for agency {self.gtfs_data.agency.agency} on {self.day}")
-<<<<<<< HEAD
-        self.__mt = f"Importing {self.gtfs_data.agency.agency} to supply"
-        # self.signal.emit(["start", "master", 4 + self.__do_raw_shapes__, self.__mt])
-=======
         if pyqt:
             self.__mt = f"Importing {self.gtfs_data.agency.agency} to supply"
             self.signal.emit(["start", "master", 4 + self.__do_raw_shapes__, self.__mt])
->>>>>>> e3cb3fe4
 
         self.save_to_disk()
 
@@ -298,36 +241,6 @@
         if self.__do_raw_shapes__:
             self.create_raw_shapes()
 
-<<<<<<< HEAD
-        with closing(transit_connection()) as conn:
-            # st = f"Importing routes for {self.gtfs_data.agency.agency}"
-            # self.signal.emit(["start", "secondary", len(self.select_routes.keys()), st, self.__mt])
-            for counter, (route_id, route) in enumerate(self.select_routes.items()):  # type: Route
-                route.save_to_database(conn, commit=False)
-                # self.signal.emit(["update", "secondary", counter + 1, st, self.__mt])
-            conn.commit()
-
-            # st = f"Importing patterns for {self.gtfs_data.agency.agency}"
-            # self.signal.emit(["start", "secondary", len(self.select_patterns.keys()), st, self.__mt])
-            for counter, (pid, pattern) in enumerate(self.select_patterns.items()):  # type: Pattern
-                pattern.save_to_database(conn, commit=False)
-                # self.signal.emit(["update", "secondary", counter + 1, st, self.__mt])
-            conn.commit()
-
-            self.gtfs_data.agency.save_to_database(conn)
-            # st = f"Importing trips for {self.gtfs_data.agency.agency}"
-            # self.signal.emit(["start", "secondary", len(self.select_trips), st, self.__mt])
-            for counter, trip in enumerate(self.select_trips):  # type: Trip
-                trip.save_to_database(conn, commit=False)
-                # self.signal.emit(["update", "secondary", counter + 1, st, self.__mt])
-            conn.commit()
-
-            # st = f"Importing links for {self.gtfs_data.agency.agency}"
-            # self.signal.emit(["start", "secondary", len(self.select_links.keys()), st, self.__mt])
-            for counter, (pair, link) in enumerate(self.select_links.items()):  # type: Link
-                link.save_to_database(conn, commit=False)
-                # self.signal.emit(["update", "secondary", counter + 1, st, self.__mt])
-=======
         with closing(database_connection("transit")) as conn:
             if pyqt:
                 st = f"Importing routes for {self.gtfs_data.agency.agency}"
@@ -356,25 +269,12 @@
                 link.save_to_database(conn, commit=False)
                 if pyqt:
                     self.signal.emit(["update", "secondary", counter + 1, st, self.__mt])
->>>>>>> e3cb3fe4
             conn.commit()
 
             self.__outside_zones = 0
             zone_ids1 = {x.origin: x.origin_id for x in self.gtfs_data.fare_rules if x.origin_id >= 0}
             zone_ids2 = {x.destination: x.destination_id for x in self.gtfs_data.fare_rules if x.destination_id >= 0}
             zone_ids = {**zone_ids1, **zone_ids2}
-<<<<<<< HEAD
-            # st = f"Importing stops for {self.gtfs_data.agency.agency}"
-            # self.signal.emit(["start", "secondary", len(self.select_stops.keys()), st, self.__mt])
-            for counter, (stop_id, stop) in enumerate(self.select_stops.items()):  # type: Stop
-                if stop.zone in zone_ids:
-                    stop.zone_id = zone_ids[stop.zone]
-                # TODO: Create code that gets the zone for a stop - são as zonas dos bins TAZs
-                # stop.taz = self.geotool.get_zone(stop.geo)
-                stop.save_to_database(conn, commit=False)
-                # self.signal.emit(["update", "secondary", counter + 1, st, self.__mt])
-
-=======
             if pyqt:
                 st = f"Importing stops for {self.gtfs_data.agency.agency}"
                 self.signal.emit(["start", "secondary", len(self.select_stops.keys()), st, self.__mt])
@@ -386,7 +286,6 @@
                 stop.save_to_database(conn, commit=False)
                 if pyqt:
                     self.signal.emit(["update", "secondary", counter + 1, st, self.__mt])
->>>>>>> e3cb3fe4
             conn.commit()
 
             for fare in self.gtfs_data.fare_attributes.values():
@@ -413,10 +312,6 @@
         self.logger.debug("Starting __build_data")
         self.__get_routes_by_date()
 
-<<<<<<< HEAD
-        # construct trip and pattern tables from the list of GTFS sources
-=======
->>>>>>> e3cb3fe4
         self.select_stops.clear()
         self.select_links.clear()
         self.select_patterns.clear()
@@ -425,19 +320,12 @@
             self.builds_link_graphs_with_broken_stops()
 
         c = constants()
-<<<<<<< HEAD
-        # msg_txt = f"Building data for {self.gtfs_data.agency.agency}"
-        # self.signal.emit(["start", "secondary", len(self.select_routes), msg_txt, self.__mt])
-        for counter, (route_id, route) in enumerate(self.select_routes.items()):
-            # self.signal.emit(["update", "secondary", counter + 1, msg_txt, self.__mt])
-=======
         if pyqt:
             msg_txt = f"Building data for {self.gtfs_data.agency.agency}"
             self.signal.emit(["start", "secondary", len(self.select_routes), msg_txt, self.__mt])
         for counter, (route_id, route) in enumerate(self.select_routes.items()):
             if pyqt:
                 self.signal.emit(["update", "secondary", counter + 1, msg_txt, self.__mt])
->>>>>>> e3cb3fe4
             new_trips = self._get_trips_by_date_and_route(route_id, self.day)
 
             all_pats = [trip.pattern_hash for trip in new_trips]
@@ -457,8 +345,8 @@
                 if trip.pattern_id in self.select_patterns:
                     continue
 
-                # pat = self.__build_new_pattern(route, route_id, trip)
-                # patterns.append(pat)
+                pat = self.__build_new_pattern(route, route_id, trip)
+                patterns.append(pat)
 
             route.shape = self.__build_route_shape(patterns)
             route.pattern_id = trip.pattern_id
