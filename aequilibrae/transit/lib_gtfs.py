--- conflicted
+++ resolved
@@ -221,8 +221,6 @@
                 link.save_to_database(conn, commit=False)
             conn.commit()
 
-<<<<<<< HEAD
-=======
             self.__outside_zones = 0
             zone_ids1 = {x.origin: x.origin_id for x in self.gtfs_data.fare_rules if x.origin_id >= 0}
             zone_ids2 = {x.destination: x.destination_id for x in self.gtfs_data.fare_rules if x.destination_id >= 0}
@@ -234,7 +232,6 @@
                 conn.executemany(sql, zones)
             conn.commit()
 
->>>>>>> e0adc706
             for fare in self.gtfs_data.fare_attributes.values():
                 fare.save_to_database(conn)
 
