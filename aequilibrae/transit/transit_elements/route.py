--- conflicted
+++ resolved
@@ -45,15 +45,9 @@
         self.shape: MultiLineString
         self.srid = -1
         self.number_of_cars = 0
-<<<<<<< HEAD
-        self.__sql = """insert into routes (route_id, route, agency_id, shortname, longname, description,
-                                                    "type", seated_capacity, design_capacity, total_capacity,
-                                                     number_of_cars{}) VALUES (?, ?, ?, ?, ?, ?, ?, ?, ?, ?, ?{});"""
-=======
         self.__sql = """insert into routes (route_id, pattern_id, pattern, route, agency_id, shortname, longname, description,
                                                     route_type, seated_capacity, design_capacity, total_capacity,
                                                      number_of_cars{}) VALUES (?, ?, ?, ?, ?, ?, ?, ?, ?, ?, ?, ?, ?{});"""
->>>>>>> e3cb3fe4
         self.sql = self.__sql
         self.__get_route_id()
 
