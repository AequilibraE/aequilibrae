--- conflicted
+++ resolved
@@ -72,11 +72,7 @@
     def save_to_database(self, conn: Connection, commit=True) -> None:
         """Saves Transit trip to the database"""
         logger.debug(f"Saving {self.trip_id}/{self.trip} for pattern {self.pattern_id}")
-<<<<<<< HEAD
-        sql = """insert into trips (trip_id, trip, "dir", pattern_id, seated_capacity, design_capacity,
-=======
         sql = """insert into trips (trip_id, trip, dir, pattern_id, seated_capacity, design_capacity,
->>>>>>> e3cb3fe4
                                              total_capacity, is_artic) values (?, ?, ?, ?, ?, ?, ?, ?);"""
         data = [
             self.trip_id,
@@ -90,11 +86,7 @@
         ]
         conn.execute(sql, data)
 
-<<<<<<< HEAD
-        sql = """insert into trips_schedule (trip_id, "index", arrival, departure, time_source)
-=======
         sql = """insert into trips_schedule (trip_id, seq, arrival, departure, time_source)
->>>>>>> e3cb3fe4
                                             values (?, ?, ?, ?, ?)"""
         data = []
         for i, (arr, dep, st) in enumerate(zip(self.arrivals, self.departures, self.source_time)):
