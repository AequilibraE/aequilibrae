--- conflicted
+++ resolved
@@ -71,11 +71,7 @@
             self.geo.wkb,
             self.srid,
         ]
-<<<<<<< HEAD
-        sql = """insert into route_links (transit_link, pattern_id, from_stop, to_stop, "length", "type", geo)
-=======
         sql = """insert into route_links (transit_link, pattern_id, from_stop, to_stop, length, type, geometry)
->>>>>>> e3cb3fe4
                                             values (?, ?, ?, ?, ?, ?, GeomFromWKB(?, ?));"""
         conn.execute(sql, data)
         if commit:
