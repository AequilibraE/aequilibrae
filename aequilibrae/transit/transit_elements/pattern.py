--- conflicted
+++ resolved
@@ -8,15 +8,9 @@
 from shapely.geometry import LineString, Polygon
 from shapely.ops import substring
 
-<<<<<<< HEAD
-# import polarislib.network
-from aequilibrae.log import logger
-from aequilibrae.transit.functions.get_srid import get_srid
-=======
 from aequilibrae.log import logger
 from aequilibrae.transit.functions.get_srid import get_srid
 from aequilibrae.utils.geo_index import GeoIndex
->>>>>>> e3cb3fe4
 from .basic_element import BasicPTElement
 from .link import Link
 from .mode_correspondence import mode_correspondence
@@ -65,16 +59,9 @@
         self.design_capacity = None
         self.total_capacity = None
         self.__srid = get_srid()
-<<<<<<< HEAD
-        self.__geotool = geotool  # type: polarislib.network.Geo
-        self.__logger = None
-        if self.__geotool:
-            self.__logger = self.__geotool.logger
-=======
         self.__geotool = gtfs_feed.geotool
         self.__geolinks = self.__geotool.network.links.data
         self.__logger = logger
->>>>>>> e3cb3fe4
 
         self.__feed = gtfs_feed
         # For map matching
@@ -121,19 +108,6 @@
             self.total_capacity,
             self.number_of_cars,
             geo,
-<<<<<<< HEAD
-            self.srid,
-        ]
-
-        # sql = """insert into Transit_Patterns (pattern_id, pattern, route_id, matching_quality, seated_capacity,
-        #                 design_capacity, total_capacity, geo) values (?, ?, ?, ?, ?, ?, ?, GeomFromWKB(?, ?));"""
-        # conn.execute(sql, data)
-
-        if self.pattern_mapping and self.shape:
-            sqlgeo = """insert into pattern_mapping (pattern_id, "index", link, dir, stop_id, offset, geo)
-                        values (?, ?, ?, ?, ?, ?, GeomFromWKB(?, ?));"""
-            sql = """insert into pattern_mapping (pattern_id, "index", link, dir, stop_id, offset)
-=======
             self.__srid,
         ]
 
@@ -145,7 +119,6 @@
             sqlgeo = """insert into pattern_mapping (pattern_id, seq, link, dir, stop_id, offset, geometry)
                         values (?, ?, ?, ?, ?, ?, GeomFromWKB(?, ?));"""
             sql = """insert into pattern_mapping (pattern_id, seq, link, dir, stop_id, offset)
->>>>>>> e3cb3fe4
                                                   values (?, ?, ?, ?, ?, ?);"""
 
             for record in self.pattern_mapping:
