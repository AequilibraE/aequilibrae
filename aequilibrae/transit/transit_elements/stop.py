--- conflicted
+++ resolved
@@ -92,15 +92,9 @@
         """Saves Transit Stop to the database"""
 
         sql = """insert into stops (stop_id, stop, agency_id, link, dir, offset, setback, X, Y, Z, name,
-<<<<<<< HEAD
-                                            parent_station, description, street, zone, transit_zone_id, has_parking,
-                                            route_type, moved_by_matching, geo)
-                                            values (?,?,?,?,?,?,?,?,?,?,?,?,?,?,?,?,?,?,?, GeomFromWKB(?, ?));"""
-=======
                                     parent_station, description, street, taz, has_parking,
                                     route_type, moved_by_matching, geometry)
                  values (?,?,?,?,?,?,?,?,?,?,?,?,?,?,?,?,?,?, GeomFromWKB(?, ?));"""
->>>>>>> e3cb3fe4
 
         dt = self.data
         conn.execute(sql, dt)
