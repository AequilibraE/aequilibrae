--- conflicted
+++ resolved
@@ -28,13 +28,9 @@
 class MMGraph(WorkerThread):
     """Build specialized map-matching graphs. Not designed to be used by the final user"""
 
-<<<<<<< HEAD
     signal = SIGNAL(object)
 
-    def __init__(self, lib_gtfs, mtmm):
-=======
     def __init__(self, lib_gtfs):
->>>>>>> a7339be9
         WorkerThread.__init__(self, None)
         self.project = lib_gtfs.project
         self.stops = lib_gtfs.gtfs_data.stops
@@ -124,33 +120,21 @@
         self.max_link_id = self.df.link_id.max() + 1
         self.max_node_id = self.df[["a_node", "b_node"]].max().max() + 1
         # Build initial index
-<<<<<<< HEAD
         self.signal.emit(["start", "secondary", self.df.shape[0], f"Indexing links - {self.__mode}", self.__mtmm])
         self._idx = GeoIndex()
         for counter, (_, record) in enumerate(self.df.iterrows()):
             self.signal.emit(["update", "secondary", counter + 1, f"Indexing links - {self.__mode}", self.__mtmm])
-=======
-        self._idx = GeoIndex()
-        for counter, (_, record) in enumerate(self.df.iterrows()):
->>>>>>> a7339be9
             self._idx.insert(feature_id=record.link_id, geometry=record.geo)
         # We will progressively break links at stops' projection
         # But only on the right side of the link (no boarding at the opposing link's side)
         centroids = []
         self.node_corresp = []
-<<<<<<< HEAD
         self.signal.emit(["start", "secondary", len(self.stops), f"Breaking links - {self.__mode}", self.__mtmm])
         self.df = self.df.assign(direction=1, free_flow_time=np.inf, wrong_side=0, closest=1, to_remove=0)
         self.__all_links = {rec.link_id: rec for _, rec in self.df.iterrows()}
         for counter, (stop_id, stop) in enumerate(self.stops.items()):
             self.signal.emit(["update", "secondary", counter + 1, f"Breaking links - {self.__mode}", self.__mtmm])
-            stop.___map_matching_id__[self.mode_id] = self.max_node_id
-=======
-        self.df = self.df.assign(direction=1, free_flow_time=np.inf, wrong_side=0, closest=1, to_remove=0)
-        self.__all_links = {rec.link_id: rec for _, rec in self.df.iterrows()}
-        for counter, (stop_id, stop) in enumerate(self.stops.items()):
             stop.__map_matching_id__[self.mode_id] = self.max_node_id
->>>>>>> a7339be9
             self.node_corresp.append([stop_id, self.max_node_id])
             centroids.append(stop.__map_matching_id__[self.mode_id])
             self.max_node_id += 1
@@ -309,11 +293,7 @@
         g.set_graph("free_flow_time")
         g.set_skimming(["distance"])
         g.set_blocked_centroid_flows(True)
-<<<<<<< HEAD
         return g
 
     def finished(self):
-        self.signal.emit(["finished_building_mm_graph_procedure"])
-=======
-        return g
->>>>>>> a7339be9
+        self.signal.emit(["finished_building_mm_graph_procedure"])