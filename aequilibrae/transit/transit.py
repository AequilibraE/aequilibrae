<<<<<<< HEAD
=======
import os
>>>>>>> e3cb3fe4
from aequilibrae.log import logger
from aequilibrae.project.database_connection import database_connection
from aequilibrae.transit.lib_gtfs import GTFSRouteSystemBuilder


class Transit:
    default_capacities = {
        0: [150, 300, 300],  # Tram, Streetcar, Light rail
        1: [280, 560, 560],  # Subway/metro
        2: [700, 700, 700],  # Rail
        3: [30, 60, 60],  # Bus
        4: [400, 800, 800],  # Ferry
        5: [20, 40, 40],  # Cable tram
        11: [30, 60, 60],  # Trolleybus
        12: [50, 100, 100],  # Monorail
        "other": [30, 60, 60],
<<<<<<< HEAD
    }  # Any other mode that is not default GTFS

    def __init__(self, project):
        self.conn = database_connection("transit", project.project_base_path)
=======
    }

    def __init__(self, project):
        self.conn = self.__check_connection(project)
>>>>>>> e3cb3fe4
        self.project_base_path = project.project_base_path  # instead of network
        self.logger = logger

    def new_gtfs(self, agency, file_path, day="", description="") -> GTFSRouteSystemBuilder:
        """Returns a GTFSRouteSystemBuilder object compatible with the project

        Args:
            *agency* (:obj:`str`): Name for the agency this feed refers to (e.g. 'CTA')
            *file_path* (:obj:`str`): Full path to the GTFS feed (e.g. 'D:/project/my_gtfs_feed.zip')
            *day* (:obj:`str`, *Optional*): Service data contained in this field to be imported (e.g. '2019-10-04')
            *description* (:obj:`str`, *Optional*): Description for this feed (e.g. 'CTA2019 fixed by John Doe')

        Return:
            *gtfs_feed* (:obj:`StaticGTFS`): A GTFS feed that can be added to this network
        """
        gtfs = GTFSRouteSystemBuilder(
            network=self.project_base_path,
            agency_identifier=agency,
            file_path=file_path,
            day=day,
            description=description,
            default_capacities=self.default_capacities,
        )
        return gtfs

    def __check_connection(self, project):
        transit_file = os.path.join(project.project_base_path, "public_transport.sqlite")
        if not os.path.exists(transit_file):
            raise FileNotFoundError("Public Transport model does not exist. Create a new one or change your path.")

        return database_connection("transit", project.project_base_path)<|MERGE_RESOLUTION|>--- conflicted
+++ resolved
@@ -1,7 +1,4 @@
-<<<<<<< HEAD
-=======
 import os
->>>>>>> e3cb3fe4
 from aequilibrae.log import logger
 from aequilibrae.project.database_connection import database_connection
 from aequilibrae.transit.lib_gtfs import GTFSRouteSystemBuilder
@@ -18,17 +15,10 @@
         11: [30, 60, 60],  # Trolleybus
         12: [50, 100, 100],  # Monorail
         "other": [30, 60, 60],
-<<<<<<< HEAD
-    }  # Any other mode that is not default GTFS
-
-    def __init__(self, project):
-        self.conn = database_connection("transit", project.project_base_path)
-=======
     }
 
     def __init__(self, project):
         self.conn = self.__check_connection(project)
->>>>>>> e3cb3fe4
         self.project_base_path = project.project_base_path  # instead of network
         self.logger = logger
 
