from datetime import datetime
import hashlib
import logging
import zipfile
from copy import deepcopy
from os.path import splitext, basename
from typing import Dict
import importlib.util as iutil

import numpy as np
import pandas as pd
import pyproj
from pyproj import Transformer
from shapely.geometry import LineString

from aequilibrae.transit.constants import AGENCY_MULTIPLIER
from aequilibrae.transit.functions.get_srid import get_srid
from aequilibrae.transit.column_order import column_order
from aequilibrae.transit.date_tools import to_seconds, create_days_between, format_date
from aequilibrae.transit.parse_csv import parse_csv
from aequilibrae.transit.transit_elements import Fare, Agency, FareRule, Service, Trip, Stop, Route
from aequilibrae.utils.worker_thread import WorkerThread

spec = iutil.find_spec("PyQt5")
pyqt = spec is not None
if pyqt:
    from PyQt5.QtCore import pyqtSignal as SignalImpl
else:

    class SignalImpl:
        def __init__(self, *args, **kwargs):
            pass

        def emit(*args, **kwargs):
            pass


class GTFSReader(WorkerThread):
    """Loader for GTFS data. Not meant to be used directly by the user"""

    signal = SignalImpl(object)

    logger = logging.getLogger("GTFS Reader")

    def __init__(self):
        WorkerThread.__init__(self, None)
        self.__capacities__ = {}
        self.__max_speeds__ = {}
        self.feed_date = ""
        self.agency = Agency()
        self.services = {}
        self.routes: Dict[int, Route] = {}
        self.trips: Dict[int, Dict[Route]] = {}
        self.stops: Dict[int, Stop] = {}
        self.stop_times = {}
        self.shapes = {}
        self.trip_data = {}
        self.fare_rules = []
        self.fare_attributes = {}
        self.feed_dates = []
        self.data_arrays = {}
        self.wgs84 = pyproj.Proj("epsg:4326")
        self.srid = get_srid()
        self.transformer = Transformer.from_crs("epsg:4326", f"epsg:{self.srid}", always_xy=False)
        self.__mt = ""

    def set_feed_path(self, file_path):
        """Sets GTFS feed source to be used

        :Arguments:
            **file_path** (:obj:`str`): Full path to the GTFS feed (e.g. 'D:/project/my_gtfs_feed.zip')
        """

        self.archive_dir = file_path
        self.zip_archive = zipfile.ZipFile(self.archive_dir)
        ret = self.zip_archive.testzip()
        if ret is not None:
            self.__fail(f"GTFS feed {file_path} is not valid")

        self.__load_feed_calendar()
        self.zip_archive.close()

        self.feed_date = splitext(basename(file_path))[0]
        self.__mt = f"Reading GTFS for {self.agency.agency}"

    def _set_capacities(self, capacities: dict):
        self.__capacities__ = capacities

    def _set_maximum_speeds(self, max_speeds: dict):
        self.__max_speeds__ = max_speeds

    def load_data(self, service_date: str):
        """Loads the data for a respective service date.

        :Arguments:
            **service_date** (:obj:`str`): service date. e.g. "2020-04-01".
        """
        ag_id = self.agency.agency
        self.logger.info(f"Loading data for {service_date} from the {ag_id} GTFS feed. This may take some time")

        self.__mt = f"Reading GTFS for {ag_id}"
        self.signal.emit(["start", "master", 6, self.__mt, self.__mt])

        self.__load_date()

        self.finished()

    def finished(self):
        self.signal.emit(["finished_static_gtfs_procedure"])

    def __load_date(self):
        self.logger.debug("Starting __load_date")
        self.zip_archive = zipfile.ZipFile(self.archive_dir)
        self.__load_routes_table()
        self.__load_stops_table()
        self.__load_stop_times()
        self.__load_trips_table()
        self.__deconflict_stop_times()
        self.__load_shapes_table()
        self.__load_fare_data()

        self.zip_archive.close()

    def __deconflict_stop_times(self) -> None:
        self.logger.info("Starting deconflict_stop_times")

        msg_txt = f"Interpolating stop times for {self.agency.agency}"
        self.signal.emit(["start", "secondary", len(self.trips), msg_txt, self.__mt])
        total_fast = 0
        for prog_counter, route in enumerate(self.trips):
            self.signal.emit(["update", "secondary", prog_counter + 1, msg_txt, self.__mt])
            max_speeds = self.__max_speeds__.get(self.routes[route].route_type, pd.DataFrame([]))
            for pattern in self.trips[route]:  # type: Trip
                for trip in self.trips[route][pattern]:
                    self.logger.debug(f"De-conflicting stops for route/trip {route}/{trip.trip}")
                    stop_times = self.stop_times[trip.trip]
                    if stop_times.shape[0] != len(trip.stops):
                        self.logger.error(
                            f"Trip {trip.trip_id} has a different number of stop_times than actual stops."
                        )

                    if not stop_times.arrival_time.is_monotonic_increasing:
                        stop_times.loc[stop_times.arrival_time == 0, "arrival_time"] = np.nan
                        stop_times.arrival_time.fillna(method="ffill", inplace=True)
                    diffs = np.diff(stop_times.arrival_time.values)

                    stop_geos = [self.stops[x].geo for x in trip.stops]
                    distances = np.array([x.distance(y) for x, y in zip(stop_geos[:-1], stop_geos[1:])])

                    times = np.copy(stop_times.arrival_time.values)
                    source_time = np.zeros_like(stop_times.arrival_time.values)

                    if times[-1] == times[-2]:
                        self.logger.info(f"De-conflicting stops for route/trip {route}/{trip.trip}")
                        self.logger.info("    Had conflicting stop times in its end")
                        times[-1] += 1
                        source_time[-1] = 1
                        diffs = np.diff(times)

                    to_override = np.argwhere(diffs == 0)[:, 0] + 1
                    if to_override.shape[0] > 0:
                        self.logger.info(f"De-conflicting stops for route/trip {route}/{trip.trip}")
                        self.logger.info("     Had consecutive stops with the same timestamp")
                        for i in to_override:
                            source_time[i] = 1
                            times[i:] += 1
                        diffs = np.diff(times)

                    if max_speeds.shape[0] > 0:
                        speeds = distances / diffs
                        df = pd.DataFrame(
                            {
                                "speed": speeds,
                                "max_speed": max_speeds.speed.max(),
                                "dist": distances,
                                "elapsed_time": diffs,
                                "add_time": np.zeros(diffs.shape[0], dtype=int),
                                "source_time": source_time[1:],
                            }
                        )

<<<<<<< HEAD
                        for _, rec in max_speeds.iterrows():
                            df.loc[(df.dist >= rec.min_distance) & (df.dist < rec.max_distance), "max_speed"] = (
                                rec.speed
                            )
=======
                        for _, r in max_speeds.iterrows():
                            df.loc[(df.dist >= r.min_distance) & (df.dist < r.max_distance), "max_speed"] = r.speed
>>>>>>> f89c19f9

                        to_fix = df[df.max_speed < df.speed].index.values
                        if to_fix.shape[0] > 0:
                            self.logger.debug(f"     Trip {trip.trip} had {to_fix.shape[0]} segments too fast")
                            total_fast += to_fix.shape[0]
                            df.loc[to_fix[0] :, "source_time"] = 2
                            for i in to_fix:
                                df.loc[i:, "add_time"] += (
                                    df.elapsed_time[i] * (df.speed[i] / df.max_speed[i] - 1)
                                ).astype(int)

                            source_time[1:] = df.source_time[:]
                            times[1:] += df.add_time[:].astype(int)

                    assert min(times[1:] - times[:-1]) > 0
                    stop_times.arrival_time.values[:] = times[:].astype(int)
                    stop_times.departure_time.values[:] = times[:].astype(int)
                    stop_times.source_time.values[:] = source_time[:].astype(int)
                    trip.arrivals = stop_times.arrival_time.values
                    trip.departures = stop_times.departure_time.values

        if total_fast:
            self.logger.warning(f"There were a total of {total_fast} segments that were too fast and were corrected")

    def __load_fare_data(self):
        self.logger.debug("Starting __load_fare_data")
        fareatttxt = "fare_attributes.txt"
        self.fare_attributes = {}
        if fareatttxt in self.zip_archive.namelist():
            self.logger.debug('  Loading "fare_attributes" table')

            with self.zip_archive.open(fareatttxt, "r") as file:
                fareatt = parse_csv(file, column_order[fareatttxt])
            self.data_arrays[fareatttxt] = fareatt

            for line in range(fareatt.shape[0]):
                data = tuple(fareatt[line][list(column_order[fareatttxt].keys())])
                headers = ["fare_id", "price", "currency", "payment_method", "transfer", "transfer_duration"]
                f = Fare(self.agency.agency_id)
                f.populate(data, headers)
                if f.fare in self.fare_attributes:
                    self.__fail(f"Fare ID {f.fare} for {self.agency.agency} is duplicated")
                self.fare_attributes[f.fare] = f

        farerltxt = "fare_rules.txt"
        self.fare_rules = []
        if farerltxt not in self.zip_archive.namelist():
            return

        self.logger.debug('  Loading "fare_rules" table')

        with self.zip_archive.open(farerltxt, "r") as file:
            farerl = parse_csv(file, column_order[farerltxt])
        self.data_arrays[farerltxt] = farerl

        corresp = {}
        zone_id = self.agency.agency_id * AGENCY_MULTIPLIER + 1
        for line in range(farerl.shape[0]):
            data = tuple(farerl[line][list(column_order[farerltxt].keys())])
            fr = FareRule()
            fr.populate(data, ["fare", "route", "origin", "destination", "contains"])
            fr.fare_id = self.fare_attributes[fr.fare].fare_id
            if fr.route in self.routes:
                fr.route_id = self.routes[fr.route].route_id
            fr.agency_id = self.agency.agency_id
            for x in [fr.origin, fr.destination]:
                if x not in corresp:
                    corresp[x] = zone_id
                    zone_id += 1
            fr.origin_id = corresp[fr.origin]
            fr.destination_id = corresp[fr.destination] if fr.destination == "" else fr.destination_id
            self.fare_rules.append(fr) if fr.origin == "" else fr.origin_id

    def __load_shapes_table(self):
        self.logger.debug("Starting __load_shapes_table")

        self.logger.debug("    Loading route shapes")
        self.shapes.clear()
        shapestxt = "shapes.txt"
        if shapestxt not in self.zip_archive.namelist():
            return

        with self.zip_archive.open(shapestxt, "r") as file:
            shapes = parse_csv(file, column_order[shapestxt])

        all_shape_ids = np.unique(shapes["shape_id"]).tolist()
        msg_txt = f"Load shapes - {self.agency.agency}"
        self.signal.emit(["start", "secondary", len(all_shape_ids), msg_txt, self.__mt])

        self.data_arrays[shapestxt] = shapes
        lons, lats = self.transformer.transform(shapes[:]["shape_pt_lat"], shapes[:]["shape_pt_lon"])
        shapes[:]["shape_pt_lat"][:] = lats[:]
        shapes[:]["shape_pt_lon"][:] = lons[:]
        for i, shape_id in enumerate(all_shape_ids):
            self.signal.emit(["update", "secondary", i + 1, msg_txt, self.__mt])
            items = shapes[shapes["shape_id"] == shape_id]
            items = items[np.argsort(items["shape_pt_sequence"])]
            shape = LineString(list(zip(items["shape_pt_lon"], items["shape_pt_lat"])))
            self.shapes[shape_id] = shape

    def __load_trips_table(self):
        self.logger.debug("Starting __load_trips_table")

        trip_replacements = self.__load_frequencies()

        self.logger.debug('    Loading "trips" table')
        tripstxt = "trips.txt"
        with self.zip_archive.open(tripstxt, "r") as file:
            trips_array = parse_csv(file, column_order[tripstxt])
        self.data_arrays[tripstxt] = trips_array

        msg_txt = f"Load trips - {self.agency.agency}"
        self.signal.emit(["start", "secondary", trips_array.shape[0], msg_txt, self.__mt])
        if np.unique(trips_array["trip_id"]).shape[0] < trips_array.shape[0]:
            self.__fail("There are repeated trip IDs in trips.txt")

        stp_tm = self.data_arrays["stop_times.txt"]
        diff = np.setdiff1d(trips_array["trip_id"], stp_tm["trip_id"], assume_unique=False)
        if diff.shape[0] > 0:
            diff = ",".join([str(x) for x in diff.tolist()])
            msg = f"There are IDs in trips.txt without any stop on stop_times.txt -> {diff}"
            self.logger.error(msg)
            raise Exception(msg)

        incal = np.unique(list(self.services.keys()))
        diff = np.setdiff1d(trips_array["service_id"], incal, assume_unique=False)
        if diff.shape[0] > 0:
            diff = ",".join([str(x) for x in diff.tolist()])
            self.__fail(f"There are service IDs in trips.txt that are absent in the calendar -> {diff}")

        self.trips = {str(x): {} for x in np.unique(trips_array["route_id"])}

        for i, line in enumerate(trips_array):
            self.signal.emit(["update", "secondary", i + 1, msg_txt, self.__mt])
            trip = Trip()
            trip._populate(line, trips_array.dtype.names)
            trip.route_id = self.routes[trip.route].route_id
            trip.shape = self.shapes.get(trip.shape_id, trip.shape)
            all_trips = [trip]
            if trip.trip_id in trip_replacements:
                all_trips = [deepcopy(trip) for _ in range(len(trip_replacements[trip.trip_id]))]

            for trip in all_trips:
                stop_times = self.stop_times.get(trip.trip, [])
                if len(stop_times) < 2:
                    self.logger.warning(f"Trip {trip.trip} had less than two stops, so we skipped it.")
                    continue

                cleaner = stop_times.assign(seqkey=stop_times.stop.shift(-1) + "#####" + stop_times.stop)
                cleaner.drop_duplicates(["seqkey"], inplace=True, keep="first")
                stop_times = cleaner.drop(columns=["seqkey"])
                stop_times.loc[:, "arrival_time"] = stop_times.arrival_time.astype(int)
                stop_times.loc[:, "departure_time"] = stop_times.departure_time.astype(int)
                self.stop_times[trip.trip] = stop_times
                trip.stops = list(stop_times.stop_id.values)
                m = hashlib.md5()
                m.update(trip.route.encode())
                m.update("".join(stop_times.stop.values).encode())

                trip.pattern_hash = m.hexdigest()
                trip.arrivals = list(stop_times.arrival_time.values)
                trip.departures = list(stop_times.departure_time.values)
                trip.source_time = list(stop_times.source_time.values)
                self.logger.debug(f"{trip.trip} has {len(trip.stops)} stops")
                trip._stop_based_shape = LineString([self.stops[x].geo for x in trip.stops])
                trip.shape = self.shapes.get(trip.shape)
                trip.seated_capacity = self.routes[trip.route].seated_capacity
                trip.total_capacity = self.routes[trip.route].total_capacity
                self.trips[trip.route] = self.trips.get(trip.route, {})
                self.trips[trip.route][trip.pattern_hash] = self.trips[trip.route].get(trip.pattern_hash, [])
                self.trips[trip.route][trip.pattern_hash].append(trip)

    def __load_frequencies(self):
        self.logger.debug("Starting __load_frequencies")

        trip_replacements = {}
        freqtxt = "frequencies.txt"
        if freqtxt in self.zip_archive.namelist():
            self.logger.debug('    Loading "frequencies" table')

            with self.zip_archive.open(freqtxt, "r") as file:
                freqs = parse_csv(file, column_order[freqtxt])
            self.data_arrays[freqtxt] = freqs
            for line in range(freqs.shape[0]):
                trip, start_time, end_time, headway = list(freqs[line][list(column_order[freqtxt].keys())])
                if trip not in self.stop_times:
                    self.__fail(f"trip id {trip} in frequency table has no corresponding entry in trips")

                headway = int(headway)
                if headway <= 0:
                    self.__fail(f"Trip {trip} has non-positive headway on table frequencies.txt")

                start_seconds = to_seconds(start_time)
                end_seconds = to_seconds(end_time)

                template = self.stop_times.pop(trip)

                trip_replacements[trip] = []
                steps = int(((end_seconds - start_seconds) / headway) + 1)
                for step in range(steps):
                    shift = step * headway
                    new_trip = template.copy()
                    new_trip_str = f"{trip}-{new_trip.arrival_time.values[0]}".replace(":", "")
                    new_trip.loc[:, "arrival_time"] += shift
                    new_trip.loc[:, "departure_time"] += shift
                    self.stop_times[new_trip_str] = new_trip
                    trip_replacements[trip].append(new_trip_str)
        return trip_replacements

    def __load_stop_times(self):
        self.logger.debug("Starting __load_stop_times")

        self.stop_times.clear()
        self.logger.debug('    Loading "stop times" table')
        stoptimestxt = "stop_times.txt"
        with self.zip_archive.open(stoptimestxt, "r") as file:
            stoptimes = parse_csv(file, column_order[stoptimestxt])
        self.data_arrays[stoptimestxt] = stoptimes
        msg_txt = f"Load stop times - {self.agency.agency}"

        df = pd.DataFrame(stoptimes)
        for col in ["arrival_time", "departure_time"]:
            df2 = df[col].str.split(":", expand=True)
            df2.fillna(0, inplace=True)
            df2.columns = ["h", "m", "s"]
            df2.loc[df2.h.str.len() < 1, "h"] = 0
            df2.loc[df2.m.str.len() < 1, "m"] = 0
            df2.loc[df2.s.str.len() < 1, "s"] = 0
            df2 = df2.assign(sec=0)
            df2.loc[:, "sec"] = df2.h.astype(int) * 3600 + df2.m.astype(int) * 60 + df2.s.astype(int)
            stoptimes[col] = df2.sec.values

        key = np.core.defchararray.add(stoptimes["trip_id"].astype(str), np.array(["##"] * stoptimes.shape[0]))
        key = np.core.defchararray.add(key, stoptimes["stop_sequence"].astype(str))
        if np.unique(key).shape[0] < stoptimes.shape[0]:
            self.__fail("There are repeated stop_sequences for a single trip_id on stop_times.txt")

        df = pd.DataFrame(stoptimes)

        df.loc[:, "arrival_time"] = df.loc[:, ["arrival_time", "departure_time"]].max(axis=1)
        df.loc[:, "departure_time"] = df.loc[:, "arrival_time"]

        counter = df.shape[0]
        df = df.assign(other_stop=df.stop_id.shift(-1), other_trip=df.trip_id.shift(-1))
        df = df.loc[~((df.other_stop == df.stop_id) & (df.trip_id == df.other_trip)), :]
        counter -= df.shape[0]
        df.drop(columns=["other_stop", "other_trip"], inplace=True)
        df.columns = ["stop" if x == "stop_id" else x for x in df.columns]

        stops = [s.stop for s in self.stops.values()]
        stop_ids = [s.stop_id for s in self.stops.values()]
        stop_list = pd.DataFrame({"stop": stops, "stop_id": stop_ids})
        df = df.merge(stop_list, on="stop")
        df.sort_values(["trip_id", "stop_sequence"], inplace=True)
        df = df.assign(source_time=0)
        self.signal.emit(["start", "secondary", df.trip_id.unique().shape[0], msg_txt, self.__mt])
        for trip_id, data in [[trip_id, x] for trip_id, x in df.groupby(df["trip_id"])]:
            data.loc[:, "stop_sequence"] = np.arange(data.shape[0])
            self.stop_times[trip_id] = data
            counter += data.shape[0]
            self.signal.emit(["update", "secondary", counter, msg_txt, self.__mt])

    def __load_stops_table(self):
        self.logger.debug("Starting __load_stops_table")

        self.logger.debug('    Loading "stops" table')
        self.stops = {}
        stopstxt = "stops.txt"
        with self.zip_archive.open(stopstxt, "r") as file:
            stops = parse_csv(file, column_order[stopstxt])
        self.data_arrays[stopstxt] = stops

        if np.unique(stops["stop_id"]).shape[0] < stops.shape[0]:
            self.__fail("There are repeated Stop IDs in stops.txt")

        lats, lons = self.transformer.transform(stops[:]["stop_lat"], stops[:]["stop_lon"])
        stops[:]["stop_lat"][:] = lats[:]
        stops[:]["stop_lon"][:] = lons[:]

        msg_txt = f"Load stops - {self.agency.agency}"
        self.signal.emit(["start", "secondary", stops.shape[0], msg_txt, self.__mt])
        for i, line in enumerate(stops):
            self.signal.emit(["update", "secondary", i + 1, msg_txt, self.__mt])
            s = Stop(self.agency.agency_id, line, stops.dtype.names)
            s.agency = self.agency.agency
            s.srid = self.srid
            s.get_node_id()
            self.stops[s.stop_id] = s

    def __load_routes_table(self):
        self.logger.debug("Starting __load_routes_table")

        self.logger.debug('    Loading "routes" table')
        self.routes = {}
        routetxt = "routes.txt"
        with self.zip_archive.open(routetxt, "r") as file:
            routes = parse_csv(file, column_order[routetxt])
        self.data_arrays[routetxt] = routes

        if np.unique(routes["route_id"]).shape[0] < routes.shape[0]:
            self.__fail("There are repeated route IDs in routes.txt")

        msg_txt = f"Load Routes - {self.agency.agency}"
        self.signal.emit(["start", "secondary", len(routes), msg_txt, self.__mt])

        cap = self.__capacities__.get("other", [None, None, None])
        routes = pd.DataFrame(routes)
        routes = routes.assign(seated_capacity=cap[0], total_capacity=cap[1], srid=self.srid)
        for route_type, cap in self.__capacities__.items():
            routes.loc[routes.route_type == route_type, ["seated_capacity", "total_capacity"]] = cap

        for i, line in routes.iterrows():
            self.signal.emit(["update", "secondary", i + 1, msg_txt, self.__mt])
            r = Route(self.agency.agency_id)
            r.populate(line.values, routes.columns)
            self.routes[r.route] = r

    def __load_feed_calendar(self):
        self.logger.debug("Starting __load_feed_calendar")

        self.logger.debug('    Loading "calendar" table')
        self.services.clear()

        caltxt = "calendar.txt"
        with self.zip_archive.open(caltxt, "r") as file:
            calendar = parse_csv(file, column_order[caltxt])
        calendar["start_date"] = [datetime.fromisoformat(format_date(i)) for i in calendar["start_date"]]
        calendar["end_date"] = [datetime.fromisoformat(format_date(i)) for i in calendar["end_date"]]
        self.data_arrays[caltxt] = calendar
        if np.unique(calendar["service_id"]).shape[0] < calendar.shape[0]:
            self.__fail("There are repeated service IDs in calendar.txt")

        min_date = min(calendar["start_date"].tolist())
        max_date = max(calendar["end_date"].tolist())
        self.feed_dates = create_days_between(min_date, max_date)

        for line in calendar:
            service = Service()
            service._populate(line, calendar.dtype.names)
            self.services[service.service_id] = service

        self.logger.debug('    Loading "calendar dates" table')
        caldatetxt = "calendar_dates.txt"

        if caldatetxt not in self.zip_archive.namelist():
            self.logger.warning(f"{caldatetxt} not available in this feed")
            return

        with self.zip_archive.open(caldatetxt, "r") as file:
            caldates = parse_csv(file, column_order[caldatetxt])

        if caldates.shape[0] == 0:
            return

        ordercal = list(column_order[caldatetxt].keys())
        exception_inconsistencies = 0
        for line in range(caldates.shape[0]):
            service_id, sd, exception_type = list(caldates[line][ordercal])

            sd = format_date(sd)

            if service_id not in self.services:
                s = Service()
                s.service_id = service_id
                self.services[service_id] = s
                msg = "           Service ({}) exists on calendar_dates.txt but not on calendar.txt"
                self.logger.debug(msg.format(service.service_id))
                exception_inconsistencies += 1

            service = self.services[service_id]

            if exception_type == 1:
                if sd not in service.dates:
                    service.dates.append(sd)
                else:
                    exception_inconsistencies += 1
                    msg = "ignoring service ({}) addition on a day when the service is already active"
                    self.logger.debug(msg.format(service.service_id))
            elif exception_type == 2:
                if sd in service.dates:
                    _ = service.dates.remove(sd)
                else:
                    exception_inconsistencies += 1
                    msg = "ignoring service ({}) removal on a day from which the service was absent"
                    self.logger.debug(msg.format(service.service_id))
            else:
                self.__fail(f"illegal service exception type. {service.service_id}")
        if exception_inconsistencies:
            self.logger.info("    Minor inconsistencies found between calendar.txt and calendar_dates.txt")

    def __fail(self, msg: str) -> None:
        self.logger.error(msg)
        raise Exception(msg)<|MERGE_RESOLUTION|>--- conflicted
+++ resolved
@@ -179,15 +179,8 @@
                             }
                         )
 
-<<<<<<< HEAD
-                        for _, rec in max_speeds.iterrows():
-                            df.loc[(df.dist >= rec.min_distance) & (df.dist < rec.max_distance), "max_speed"] = (
-                                rec.speed
-                            )
-=======
                         for _, r in max_speeds.iterrows():
                             df.loc[(df.dist >= r.min_distance) & (df.dist < r.max_distance), "max_speed"] = r.speed
->>>>>>> f89c19f9
 
                         to_fix = df[df.max_speed < df.speed].index.values
                         if to_fix.shape[0] > 0:
