--- conflicted
+++ resolved
@@ -46,11 +46,8 @@
         self.wgs84 = pyproj.Proj("epsg:4326")
         self.srid = get_srid()
         self.transformer = Transformer.from_crs("epsg:4326", f"epsg:{self.srid}", always_xy=False)
-<<<<<<< HEAD
         self.__mt = ""
         self.agency_correspondence = {}
-=======
->>>>>>> 5b08f72e
         self.logger = get_logger()
 
     def set_feed_path(self, file_path):
@@ -70,10 +67,7 @@
         self.zip_archive.close()
 
         self.feed_date = splitext(basename(file_path))[0]
-<<<<<<< HEAD
         self.__mt = "Reading GTFS"
-=======
->>>>>>> 5b08f72e
 
     def _set_capacities(self, capacities: dict):
         self.__capacities__ = capacities
@@ -93,24 +87,19 @@
         self.service_date = service_date
         self.description = description
         self.logger.info(f"Loading data for {self.service_date} from the GTFS feed. This may take some time")
-
-<<<<<<< HEAD
+        
         self.__mt = "Reading GTFS"
         self.signal.emit(["start", "master", 6, self.__mt, self.__mt])
-
-=======
->>>>>>> 5b08f72e
+    
         self.__load_date()
 
     def __load_date(self):
         self.logger.debug("Starting __load_date")
         self.zip_archive = zipfile.ZipFile(self.archive_dir)
 
-<<<<<<< HEAD
         self.__load_agencies()
-=======
+        
         self.signal.emit(["start", 7, "Loading routes"])
->>>>>>> 5b08f72e
         self.__load_routes_table()
 
         self.signal.emit(["update", 1, "Loading stops"])
@@ -138,11 +127,9 @@
     def __deconflict_stop_times(self) -> None:
         self.logger.info("Starting deconflict_stop_times")
 
-<<<<<<< HEAD
         msg_txt = "Interpolating stop times for feed agencies"
         self.signal.emit(["start", "secondary", len(self.trips), msg_txt, self.__mt])
-=======
->>>>>>> 5b08f72e
+
         total_fast = 0
         for prog_counter, route in enumerate(self.trips):
             max_speeds = self.__max_speeds__.get(self.routes[route].route_type, pd.DataFrame([]))
@@ -282,11 +269,9 @@
             shapes = parse_csv(file, column_order[shapestxt])
 
         all_shape_ids = np.unique(shapes["shape_id"]).tolist()
-<<<<<<< HEAD
+
         msg_txt = "Load shapes"
         self.signal.emit(["start", "secondary", len(all_shape_ids), msg_txt, self.__mt])
-=======
->>>>>>> 5b08f72e
 
         self.data_arrays[shapestxt] = shapes
         lats, lons = self.transformer.transform(shapes[:]["shape_pt_lat"], shapes[:]["shape_pt_lon"])
@@ -309,11 +294,9 @@
             trips_array = parse_csv(file, column_order[tripstxt])
         self.data_arrays[tripstxt] = trips_array
 
-<<<<<<< HEAD
         msg_txt = "Load trips"
         self.signal.emit(["start", "secondary", trips_array.shape[0], msg_txt, self.__mt])
-=======
->>>>>>> 5b08f72e
+
         if np.unique(trips_array["trip_id"]).shape[0] < trips_array.shape[0]:
             self.__fail("There are repeated trip IDs in trips.txt")
 
@@ -365,11 +348,9 @@
                 trip.source_time = list(stop_times.source_time.values)
                 self.logger.debug(f"{trip.trip} has {len(trip.stops)} stops")
                 trip._stop_based_shape = LineString([self.stops[x].geo for x in trip.stops])
-<<<<<<< HEAD
-=======
+                
                 # trip.shape = self.shapes.get(trip.shape)
                 trip.pce = self.routes[trip.route].pce
->>>>>>> 5b08f72e
                 trip.seated_capacity = self.routes[trip.route].seated_capacity
                 trip.total_capacity = self.routes[trip.route].total_capacity
                 self.trips[trip.route] = self.trips.get(trip.route, {})
@@ -422,10 +403,8 @@
         with self.zip_archive.open(stoptimestxt, "r") as file:
             stoptimes = parse_csv(file, column_order[stoptimestxt])
         self.data_arrays[stoptimestxt] = stoptimes
-<<<<<<< HEAD
+        
         msg_txt = "Load stop times"
-=======
->>>>>>> 5b08f72e
 
         df = pd.DataFrame(stoptimes)
         for col in ["arrival_time", "departure_time"]:
@@ -484,17 +463,11 @@
         stops[:]["stop_lat"][:] = lats[:]
         stops[:]["stop_lon"][:] = lons[:]
 
-<<<<<<< HEAD
         msg_txt = "Load stops"
         self.signal.emit(["start", "secondary", stops.shape[0], msg_txt, self.__mt])
         for i, line in enumerate(stops):
             self.signal.emit(["update", "secondary", i + 1, msg_txt, self.__mt])
             s = Stop(line, stops.dtype.names)
-=======
-        for i, line in enumerate(stops):
-            s = Stop(self.agency.agency_id, line, stops.dtype.names)
-            s.agency = self.agency.agency
->>>>>>> 5b08f72e
             s.srid = self.srid
             s.get_node_id()
             self.stops[s.stop_id] = s
@@ -512,35 +485,22 @@
         if np.unique(routes["route_id"]).shape[0] < routes.shape[0]:
             self.__fail("There are repeated route IDs in routes.txt")
 
-<<<<<<< HEAD
         msg_txt = "Load Routes"
         self.signal.emit(["start", "secondary", len(routes), msg_txt, self.__mt])
 
         cap = self.__capacities__.get("other", [None, None, None])
-=======
-        seated_cap, total_cap = self.__capacities__.get("other", [None, None])
->>>>>>> 5b08f72e
+
         routes = pd.DataFrame(routes)
         routes = routes.assign(seated_capacity=seated_cap, total_capacity=total_cap, srid=self.srid)
         for route_type, cap in self.__capacities__.items():
             routes.loc[routes.route_type == route_type, ["seated_capacity", "total_capacity"]] = cap
 
-<<<<<<< HEAD
         agency_finder = routes["agency_id"].values.tolist()
         routes.drop(columns="agency_id", inplace=True)
 
         for i, line in routes.iterrows():
             self.signal.emit(["update", "secondary", i + 1, msg_txt, self.__mt])
             r = Route(self.agency_correspondence[agency_finder[i]])
-=======
-        default_pce = self.__pces__.get("other", 2.0)
-        routes = routes.assign(pce=default_pce)
-        for route_type, pce in self.__pces__.items():
-            routes.loc[routes.route_type == route_type, ["pce"]] = pce
-
-        for i, line in routes.iterrows():
-            r = Route(self.agency.agency_id)
->>>>>>> 5b08f72e
             r.populate(line.values, routes.columns)
             self.routes[r.route] = r
 
