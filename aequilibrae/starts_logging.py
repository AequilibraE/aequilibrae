import os
import sys
import tempfile
import logging
from .parameters import Parameters

sys.dont_write_bytecode = True


def StartsLogging():
    # CREATE THE LOGGER
    temp_folder = Parameters().parameters["system"]["temp directory"]
    if not os.path.isdir(temp_folder):
        temp_folder = tempfile.gettempdir()

    log_file = os.path.join(temp_folder, "aequilibrae.log")
    if not os.path.isfile(log_file):
        a = open(log_file, "w")
        a.close()

    logger = logging.getLogger("aequilibrae")
    logger.setLevel(logging.DEBUG)
    formatter = logging.Formatter("%(asctime)s - %(name)s - %(levelname)s - %(message)s")

    if not len(logger.handlers):
        ch = logging.FileHandler(log_file)
        ch.setFormatter(formatter)
        ch.setLevel(logging.DEBUG)
        logger.addHandler(ch)

<<<<<<< HEAD
    return logger


logger = StartsLogging()
=======
    return logger
>>>>>>> 4124b10c
<|MERGE_RESOLUTION|>--- conflicted
+++ resolved
@@ -28,11 +28,4 @@
         ch.setLevel(logging.DEBUG)
         logger.addHandler(ch)
 
-<<<<<<< HEAD
-    return logger
-
-
-logger = StartsLogging()
-=======
-    return logger
->>>>>>> 4124b10c
+    return logger