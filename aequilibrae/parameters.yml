assignment:
  equilibrium:
    maximum_iterations: 250
    rgap: 0.0001
distribution:
  gravity:
    max error: 0.0001
    max iterations: 100
    max trip length: -1
  ipf:
    balancing tolerance: 0.001
    convergence level: 0.0001
    max iterations: 5000
network:
  links:
    fields:
      one-way:
      - link_id:
          description: Link ID. THIS FIELD CANNOT BE CHANGED
          type: integer
      - a_node:
          description: Node of origin of the link. THIS FIELD CANNOT BE CHANGED
          type: integer
      - b_node:
          description: Node of destinaiton of the link. THIS FIELD CANNOT BE CHANGED
          type: integer
      - direction:
          description: Direction of the link. THIS FIELD CANNOT BE CHANGED
          type: integer
      - distance:
          description: Length in meters for the link. THIS FIELD CANNOT BE CHANGED
          type: numeric
      - modes:
          description: Set of modes allowed in this link. THIS FIELD CANNOT BE CHANGED
          type: text
      - link_type:
          description: Classification of link (local, arterial, etc). THIS FIELD CANNOT
            BE CHANGED
          osm_source: highway
          type: varchar
      - name:
          description: name
          osm_source: name
          type: text
      two-way:
      - lanes:
          description: lanes
          osm_behaviour: divide
          osm_source: lanes
          type: integer
      - capacity:
          description: capacity
          type: numeric
      - speed:
          description: speed
          osm_behaviour: copy
          osm_source: maxspeed
          type: numeric
    link_types:
    - centroid_connector:
        description: VIRTUAL centroid connectors only
        lane_capacity: 10000
        lanes: 10
        link_type_id: z
    - default:
        description: Default link type. Due to lack of information
        lane_capacity: 900
        lanes: 2
        link_type_id: y
  modes:
  - car:
      description: All motorized vehicles
      letter: c
  - transit:
      description: All links capable of supporting transit-vehicles
      letter: t
  - walk:
      description: Linkes where walking is permitted
      letter: w
  - bicycle:
      description: All Bicycles
      letter: b
  nodes:
    fields:
    - node_id:
        description: node_id. THIS FIELD CANNOT BE CHANGED
        type: integer
    - is_centroid:
        description: is_centroid
        type: integer
  osm:
    all_link_types:
    - secondary_link
    - escalator
    - trail
    - cycleway
    - path
    - trunk_link
    - secondary
    - escape
    - track
    - road
    - motorway_link
    - primary
    - corridor
    - residential
    - footway
    - motorway
    - primary_link
    - unclassified
    - bus_guideway
    - tertiary_link
    - living_street
    - pedestrian
    - bridleway
    - elevator
    - motor
    - trunk
    - tertiary
    - service
    - steps
    - proposed
    - raceway
    - construction
    - abandoned
    - platform
    - unclassified
    modes:
      bicycle:
        link_types:
        - cycleway
        - corridor
        - pedestrian
        - path
        - track
        - trail
        - unclassified
        mode_filter:
          bicycle: 'no'
        unknown_tags: true
      car:
        link_types:
        - motor
        - motorway
        - trunk
        - primary
        - secondary
        - tertiary
        - unclassified
        - residential
        - motorway_link
        - trunk_link
        - primary_link
        - secondary_link
        - tertiary_link
        - living_street
        - service
        - escape
        - road
        mode_filter:
          motor_vehicle: 'no'
        unknown_tags: true
      transit:
        link_types:
        - motor
        - motorway
        - trunk
        - primary
        - secondary
        - tertiary
        - unclassified
        - residential
        - motorway_link
        - trunk_link
        - primary_link
        - secondary_link
        - tertiary_link
        - living_street
        - service
        - escape
        - road
        - bus_guideway
        unknown_tags: true
      walk:
        link_types:
        - cycleway
        - footway
        - steps
        - corridor
        - pedestrian
        - elevator
        - escalator
        - path
        - track
        - trail
        - bridleway
        - unclassified
        mode_filter:
          pedestrian: 'no'
        unknown_tags: true
  gmns:
    critical_dist: 2
    node:
      equivalency:
        node_id: node_id
      fields:
        node_id:
          description: Unique key
          type: integer
          required: true
        name:
          description: Node name
          type: text
          required: false
        x_coord:
          description: Coordinate system specified in GMNS config file
          type: numeric
          required: true
        y_coord:
          description: Coordinate system specified in GMNS config file
          type: numeric
          required: true
        z_coord:
          description: Altitude in short length units
          type: numeric
          required: false
        node_type:
          description: What it represents
          type: text
          required: false
        ctrl_type:
          description: From GMNS ControlType_Set
          type: text
          required: false
        zone_id:
          description: TAZ or city, or census tract
          type: integer
          required: false
        parent_node_id:
          description: The parent of this node
          type: integer
          required: false
    link:
      equivalency:
        link_id: link_id
        a_node: from_node_id
        b_node: to_node_id
        direction: directed
        distance: length
        speed: free_speed
        capacity: capacity
        lanes: lanes
        name: name
        link_type: facility_type
        modes: allowed_uses
        geometry: geometry
      fields:
        link_id:
          description: Primary key
          type: integer
          required: true
        name:
          description: Name
          type: text
          required: false
        from_node_id:
          description: Foreign key (Nodes table)
          type: integer
          required: true
        to_node_id:
          description: Foreign key (Nodes table)
          type: integer
          required: true
        directed:
          description: Whether the link is directed (travel only occurs from the from_node to the to_node) or undirected.
          type: integer
          required: true
        dir_flag:
          description: Shapepoints direction
          type: integer
          required: false
        length:
          description: GMNS length in long_length units
          type: numeric
          required: false
        geometry_id:
          description: Foreign key from geometry table
          type: integer
          required: false
        geometry:
          description: Link geometry, in well-known text (WKT) format.
          type: text
          required: false
        parent_link_id:
          description: The parent of this link
          type: integer
          required: false
        grade:
          description: Percent grade of the link
          type: integer
          required: false
        facility_type:
          description: Facility type (e.g., freeway, arterial, etc.)
          type: text
          required: false
        capacity:
          description: Capacity (veh / hr / lane)
          type: numeric
          required: false
        free_speed:
          description: Free flow speed in long_length units per hour
          type: numeric
          required: false
        lanes:
          description: Number of lanes in the direction of travel
          type: inetger
          required: false
        bike_facility:
          description: Type of bicycle accommodation
          type: text
          required: false
        ped_facility:
          description: Type of pedestrian accommodation
          type: text
          required: false
        parking:
          description: Type of parking
          type: text
          required: false
        allowed_uses:
          description: Set of allowed uses
          type: text
          required: false
        toll:
          description: Toll in currency units
          type: numeric
          required: false
        jurisdiction:
          description: Owner/operator of the link
          type: text
          required: false
        row_width:
          description: Width of the entire right-of-way (both directions)
          type: numeric
          required: false
    use_definition:
      fields:
        use:
          description: Short name of the vehicle
          type: text
          required: true
        persons_per_vehicle:
          description: Average persons per vehicle. Used to compute person-based performance measures (0 for non-travel uses)
          type: numeric
          required: true
        pce:
          description: Passenger car equivalents, used for capacity calculations (0 for non-travel uses)
          type: numeric
          required: true
        special_conditions:
          description: Treatment of these special conditions may be needed in a future version of GMNS
          type: text
          required: false
        description:
          description: A longer description of the mode
          type: text
          required: false
      equivalency:
        mode_name: use
osm:
<<<<<<< HEAD
    overpass_endpoint: "https://overpass-api.de/api/interpreter"
    nominatim_endpoint: "https://nominatim.openstreetmap.org/"
=======
    overpass_endpoint: http://overpass-api.de/api
    nominatim_endpoint: https://nominatim.openstreetmap.org/
>>>>>>> e5486329
    accept_language: "en"
    max_attempts: 50
    timeout: 540
    max_query_area_size: 2500000000
    sleeptime: 5

system:
  cpus: 0
  default_directory: C:\
  logging: true
  logging_directory: /temp/
  temp directory: /temp<|MERGE_RESOLUTION|>--- conflicted
+++ resolved
@@ -368,13 +368,8 @@
       equivalency:
         mode_name: use
 osm:
-<<<<<<< HEAD
-    overpass_endpoint: "https://overpass-api.de/api/interpreter"
-    nominatim_endpoint: "https://nominatim.openstreetmap.org/"
-=======
     overpass_endpoint: http://overpass-api.de/api
     nominatim_endpoint: https://nominatim.openstreetmap.org/
->>>>>>> e5486329
     accept_language: "en"
     max_attempts: 50
     timeout: 540
