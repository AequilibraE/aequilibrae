assignment:
  equilibrium:
    maximum_iterations: 250
    rgap: 0.0001
distribution:
  gravity:
    max error: 0.0001
    max iterations: 100
    max trip length: -1
  ipf:
    balancing tolerance: 0.001
    convergence level: 0.0001
    max iterations: 5000
network:
  links:
    fields:
      one-way:
      - link_id:
          description: Link ID. THIS FIELD CANNOT BE CHANGED
          type: integer
      - a_node:
          description: Node of origin of the link. THIS FIELD CANNOT BE CHANGED
          type: integer
      - b_node:
          description: Node of destinaiton of the link. THIS FIELD CANNOT BE CHANGED
          type: integer
      - direction:
          description: Direction of the link. THIS FIELD CANNOT BE CHANGED
          type: integer
      - distance:
          description: Length in meters for the link. THIS FIELD CANNOT BE CHANGED
          type: numeric
      - modes:
          description: Set of modes allowed in this link. THIS FIELD CANNOT BE CHANGED
          type: text
      - link_type:
          description: Classification of link (local, arterial, etc). THIS FIELD CANNOT
            BE CHANGED
          osm_source: highway
          type: varchar
      - name:
          description: name
          osm_source: name
          type: text
      two-way:
      - lanes:
          description: lanes
          osm_behaviour: divide
          osm_source: lanes
          type: integer
      - capacity:
          description: capacity
          type: numeric
      - speed:
          description: speed
          osm_behaviour: copy
          osm_source: maxspeed
          type: numeric
    link_types:
    - centroid_connector:
        description: VIRTUAL centroid connectors only
        lane_capacity: 10000
        lanes: 10
        link_type_id: z
    - default:
        description: Default link type. Due to lack of information
        lane_capacity: 900
        lanes: 2
        link_type_id: y
  modes:
  - car:
      description: All motorized vehicles
      letter: c
  - transit:
      description: All links capable of supporting transit-vehicles
      letter: t
  - walk:
      description: Linkes where walking is permitted
      letter: w
  - bicycle:
      description: All Bicycles
      letter: b
  nodes:
    fields:
    - node_id:
        description: node_id. THIS FIELD CANNOT BE CHANGED
        type: integer
    - is_centroid:
        description: is_centroid
        type: integer
  osm:
    all_link_types:
    - secondary_link
    - escalator
    - trail
    - cycleway
    - path
    - trunk_link
    - secondary
    - escape
    - track
    - road
    - motorway_link
    - primary
    - corridor
    - residential
    - footway
    - motorway
    - primary_link
    - unclassified
    - bus_guideway
    - tertiary_link
    - living_street
    - pedestrian
    - bridleway
    - elevator
    - motor
    - trunk
    - tertiary
    - service
    - steps
    - proposed
    - raceway
    - construction
    - abandoned
    - platform
    - unclassified
    modes:
      bicycle:
        link_types:
        - cycleway
        - corridor
        - pedestrian
        - path
        - track
        - trail
        - unclassified
        mode_filter:
          bicycle: 'no'
        unknown_tags: true
      car:
        link_types:
        - motor
        - motorway
        - trunk
        - primary
        - secondary
        - tertiary
        - unclassified
        - residential
        - motorway_link
        - trunk_link
        - primary_link
        - secondary_link
        - tertiary_link
        - living_street
        - service
        - escape
        - road
        mode_filter:
          motor_vehicle: 'no'
        unknown_tags: true
      transit:
        link_types:
        - motor
        - motorway
        - trunk
        - primary
        - secondary
        - tertiary
        - unclassified
        - residential
        - motorway_link
        - trunk_link
        - primary_link
        - secondary_link
        - tertiary_link
        - living_street
        - service
        - escape
        - road
        - bus_guideway
        unknown_tags: true
      walk:
        link_types:
        - cycleway
        - footway
        - steps
        - corridor
        - pedestrian
        - elevator
        - escalator
        - path
        - track
        - trail
        - bridleway
        - unclassified
        mode_filter:
          pedestrian: 'no'
        unknown_tags: true
  gmns:
    critical_dist: 2
<<<<<<< HEAD
    node_fields:
      node_id: node_id
    other_node_fields:
      name:
        description: Node name
        type: text
      z_coord:
        description: Altitude in short length units
        type: numeric
      node_type:
        description: What it represents
        type: text
      ctrl_type:
        description: From GMNS ControlType_Set
        type: text
      zone_id:
        description: TAZ or city, or census tract
        type: integer
      parent_node_id:
        description: The parent of this node
        type: integer
    required_node_fields:
      - node_id
      - x_coord
      - y_coord
    link_fields:
      link_id: link_id
      a_node: from_node_id
      b_node: to_node_id
      direction: directed
      distance: length
      speed: free_speed
      capacity: capacity
      lanes: lanes
      name: name
      link_type: facility_type
      modes: allowed_uses
      geometry: geometry
    other_link_fields:
      dir_flag:
        description: Shapepoints direction
        type: integer
      length:
        description: GMNS length in long_length units
        type: numeric
      geometry_id:
        description: Foreign key from geometry table
        type: integer
      parent_link_id:
        description: The parent of this link
        type: integer
      grade:
        description: Percent grade of the link
        type: integer
      bike_facility:
        description: Type of bicycle accommodation
        type: text
      ped_facility:
        description: Type of pedestrian accommodation
        type: text
      parking:
        description: Type of parking
        type: text
      toll:
        description: Toll in currency units
        type: numeric
      jurisdiction:
        description: Owner/operator of the link
        type: text
      row_width:
        description: Width of the entire right-of-way (both directions)
        type: numeric
    required_link_fields:
      - link_id
      - from_node_id
      - to_node_id
      - directed
    use_definition:
      required_fields:
        use:
          description: Short name of the vehicle
          type: text
        persons_per_vehicle:
          description: Average persons per vehicle. Used to compute person-based performance measures (0 for non-travel uses)
          type: numeric
        pce:
          description: Passenger car equivalents, used for capacity calculations (0 for non-travel uses)
          type: numeric
      other_fields:
        special_conditions:
          description: Treatment of these special conditions may be needed in a future version of GMNS
          type: text
        description:
          description: A longer description of the mode
          type: text
      equivalency:
        mode_name: use
=======
    node:
      equivalency:
        node_id: node_id
      fields:
        node_id:
          description: Unique key
          type: integer
          required: true
        name:
          description: Node name
          type: text
          required: false
        x_coord:
          description: Coordinate system specified in GMNS config file
          type: numeric
          required: true
        y_coord:
          description: Coordinate system specified in GMNS config file
          type: numeric
          required: true
        z_coord:
          description: Altitude in short length units
          type: numeric
          required: false
        node_type:
          description: What it represents
          type: text
          required: false
        ctrl_type:
          description: From GMNS ControlType_Set
          type: text
          required: false
        zone_id:
          description: TAZ or city, or census tract
          type: integer
          required: false
        parent_node_id:
          description: The parent of this node
          type: integer
          required: false
    link:
      equivalency:
        link_id: link_id
        a_node: from_node_id
        b_node: to_node_id
        direction: directed
        speed: free_speed
        capacity: capacity
        lanes: lanes
        name: name
        link_type: facility_type
        modes: allowed_uses
        geometry: geometry
      fields:
        link_id:
          description: Primary key
          type: integer
          required: true
        name:
          description: Name
          type: text
          required: false
        from_node_id:
          description: Foreign key (Nodes table)
          type: integer
          required: true
        to_node_id:
          description: Foreign key (Nodes table)
          type: integer
          required: true
        directed:
          description: Whether the link is directed (travel only occurs from the from_node to the to_node) or undirected.
          type: integer
          required: true
        dir_flag:
          description: Shapepoints direction
          type: integer
          required: false
        length:
          description: GMNS length in long_length units
          type: numeric
          required: false
        geometry_id:
          description: Foreign key from geometry table
          type: integer
          required: false
        geometry:
          description: Link geometry, in well-known text (WKT) format.
          type: text
          required: false
        parent_link_id:
          description: The parent of this link
          type: integer
          required: false
        grade:
          description: Percent grade of the link
          type: integer
          required: false
        facility_type:
          description: Facility type (e.g., freeway, arterial, etc.)
          type: text
          required: false
        capacity:
          description: Capacity (veh / hr / lane)
          type: numeric
          required: false
        free_speed:
          description: Free flow speed in long_length units per hour
          type: numeric
          required: false
        lanes:
          description: Number of lanes in the direction of travel
          type: inetger
          required: false
        bike_facility:
          description: Type of bicycle accommodation
          type: text
          required: false
        ped_facility:
          description: Type of pedestrian accommodation
          type: text
          required: false
        parking:
          description: Type of parking
          type: text
          required: false
        allowed_uses:
          description: Set of allowed uses
          type: text
          required: false
        toll:
          description: Toll in currency units
          type: numeric
          required: false
        jurisdiction:
          description: Owner/operator of the link
          type: text
          required: false
        row_width:
          description: Width of the entire right-of-way (both directions)
          type: numeric
          required: false
>>>>>>> c4040ea7
osm:
    overpass_endpoint: "https://overpass.kumi.systems/api/interpreter"
    nominatim_endpoint: "https://nominatim.openstreetmap.org/"
    accept_language: "en"
    max_attempts: 50
    timeout: 540
    max_query_area_size: 2500000000
    sleeptime: 2

system:
  cpus: 0
  default_directory: C:\
  logging: true
  logging_directory: /temp/
  spatialite_path: C:\mod_spatialite-NG-win-amd64
  temp directory: /temp<|MERGE_RESOLUTION|>--- conflicted
+++ resolved
@@ -200,105 +200,6 @@
         unknown_tags: true
   gmns:
     critical_dist: 2
-<<<<<<< HEAD
-    node_fields:
-      node_id: node_id
-    other_node_fields:
-      name:
-        description: Node name
-        type: text
-      z_coord:
-        description: Altitude in short length units
-        type: numeric
-      node_type:
-        description: What it represents
-        type: text
-      ctrl_type:
-        description: From GMNS ControlType_Set
-        type: text
-      zone_id:
-        description: TAZ or city, or census tract
-        type: integer
-      parent_node_id:
-        description: The parent of this node
-        type: integer
-    required_node_fields:
-      - node_id
-      - x_coord
-      - y_coord
-    link_fields:
-      link_id: link_id
-      a_node: from_node_id
-      b_node: to_node_id
-      direction: directed
-      distance: length
-      speed: free_speed
-      capacity: capacity
-      lanes: lanes
-      name: name
-      link_type: facility_type
-      modes: allowed_uses
-      geometry: geometry
-    other_link_fields:
-      dir_flag:
-        description: Shapepoints direction
-        type: integer
-      length:
-        description: GMNS length in long_length units
-        type: numeric
-      geometry_id:
-        description: Foreign key from geometry table
-        type: integer
-      parent_link_id:
-        description: The parent of this link
-        type: integer
-      grade:
-        description: Percent grade of the link
-        type: integer
-      bike_facility:
-        description: Type of bicycle accommodation
-        type: text
-      ped_facility:
-        description: Type of pedestrian accommodation
-        type: text
-      parking:
-        description: Type of parking
-        type: text
-      toll:
-        description: Toll in currency units
-        type: numeric
-      jurisdiction:
-        description: Owner/operator of the link
-        type: text
-      row_width:
-        description: Width of the entire right-of-way (both directions)
-        type: numeric
-    required_link_fields:
-      - link_id
-      - from_node_id
-      - to_node_id
-      - directed
-    use_definition:
-      required_fields:
-        use:
-          description: Short name of the vehicle
-          type: text
-        persons_per_vehicle:
-          description: Average persons per vehicle. Used to compute person-based performance measures (0 for non-travel uses)
-          type: numeric
-        pce:
-          description: Passenger car equivalents, used for capacity calculations (0 for non-travel uses)
-          type: numeric
-      other_fields:
-        special_conditions:
-          description: Treatment of these special conditions may be needed in a future version of GMNS
-          type: text
-        description:
-          description: A longer description of the mode
-          type: text
-      equivalency:
-        mode_name: use
-=======
     node:
       equivalency:
         node_id: node_id
@@ -441,7 +342,30 @@
           description: Width of the entire right-of-way (both directions)
           type: numeric
           required: false
->>>>>>> c4040ea7
+    use_definition:
+      fields:
+        use:
+          description: Short name of the vehicle
+          type: text
+          required: true
+        persons_per_vehicle:
+          description: Average persons per vehicle. Used to compute person-based performance measures (0 for non-travel uses)
+          type: numeric
+          required: true
+        pce:
+          description: Passenger car equivalents, used for capacity calculations (0 for non-travel uses)
+          type: numeric
+          required: true
+        special_conditions:
+          description: Treatment of these special conditions may be needed in a future version of GMNS
+          type: text
+          required: false
+        description:
+          description: A longer description of the mode
+          type: text
+          required: false
+      equivalency:
+        mode_name: use
 osm:
     overpass_endpoint: "https://overpass.kumi.systems/api/interpreter"
     nominatim_endpoint: "https://nominatim.openstreetmap.org/"
