--- conflicted
+++ resolved
@@ -6,11 +6,7 @@
 
 
 [build-system]
-<<<<<<< HEAD
-requires = ["setuptools", "numpy", "cython", "pyaml", "requests", "scipy", "shapely", "pandas", "pyarrow==15.0.0", "pyproj", "wheel"]
-=======
 requires = ["setuptools", "numpy", "cython", "pandas", "pyarrow==15.0.0", "wheel"]
->>>>>>> 3f2c01b6
 
 
 [tool.ruff]
@@ -96,11 +92,7 @@
 [tool.cibuildwheel.linux]
 archs = ["auto", "aarch64"]
 build = ["cp310-*", "cp311-*", "cp312-*"]
-<<<<<<< HEAD
-repair-wheel-command = [
-=======
 repair-wheel-command =[
->>>>>>> 3f2c01b6
   "auditwheel repair -w {dest_dir} {wheel} --exclude libarrow.so.1500 --exclude libarrow_python.so"
 ]
 
