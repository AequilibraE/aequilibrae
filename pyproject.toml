[tool.black]
line-length = 120
target-version = ['py38', 'py39', 'py310', 'py311']
include = '\.pyi?$'
extend-exclude = '''docs/*'''


[build-system]
<<<<<<< HEAD
requires = ["setuptools", "numpy", "cython", "pandas", "pyarrow==15.0.0", "wheel"]
=======
requires = ["setuptools", "numpy", "cython", "pyaml", "requests", "scipy", "shapely", "pandas", "pyarrow", "pyproj", "wheel"]
>>>>>>> 005261da


[tool.ruff]

select = ["B", "C", "E", "F", "W"]
ignore = ["E501", "F401", "F403", "B028", "B007", "B017"]
exclude = [
    ".idea",
    "__pycache__",
    "sphinx",
    ".ipynb_checkpoints",
    "aequilibrae.egg-info",
    "docs/*",
    "notebooks",
    "bin/hpc",
    ".bzr",
    ".direnv",
    ".eggs",
    ".git",
    ".git-rewrite",
    ".hg",
    ".mypy_cache",
    ".nox",
    ".pants.d",
    ".pytype",
    ".ruff_cache",
    ".svn",
    ".tox",
    ".venv",
    "__pypackages__",
    "_build",
    "buck-out",
    "build",
    "dist",
    "node_modules",
    "venv",
    ".venv",
    ".venv39",
    ".venv310",
    ".venv311",
    ".venv312",
]
line-length = 120
dummy-variable-rgx = "^(_+|(_+[a-zA-Z0-9_]*[a-zA-Z0-9]+?))$"
target-version = "py39"

[tool.ruff.mccabe]
max-complexity = 20

[tool.cibuildwheel]
# While we test this facility we we will only build for 3.10
#build = ["cp310-*"]
build = ["cp39-*","cp310-*", "cp311-*", "cp312-*"]

# We do not build wheels for Python 3.6 or 3.7, or for 32-bit in either Linux or Windows
skip = ["cp36-*", "cp37-*", "cp38-*", "*-win32", "*-manylinux_i686", "*-musllinux*", "*-s390x-*", "*-ppc64le-*"]
test-skip = ""

archs = ["auto"]
build-frontend = "default"
config-settings = {}
dependency-versions = "pinned"
environment = {}
environment-pass = []
build-verbosity = 0

before-all = ""
before-build = ""
repair-wheel-command = ""

test-command = ""
before-test = ""
test-requires = []
test-extras = []

container-engine = "docker"

manylinux-x86_64-image = "manylinux_2_28"
manylinux-aarch64-image = "manylinux_2_28"
manylinux-pypy_x86_64-image = "manylinux_2_28"
manylinux-pypy_aarch64-image = "manylinux_2_28"

[tool.cibuildwheel.linux]
archs = ["auto", "aarch64"]
build = ["cp310-*", "cp311-*", "cp312-*"]
repair-wheel-command = [
  "auditwheel repair -w {dest_dir} {wheel} --exclude libarrow.so.1500 --exclude libarrow_python.so"
]

[tool.cibuildwheel.macos]
#archs = ["x86_64", "universal2", "arm64"]
archs = ["x86_64"]
environment = { CC="gcc-12", CXX="g++-12" }
repair-wheel-command = "delocate-wheel -vv --ignore-missing-dependencies --require-archs {delocate_archs} -w {dest_dir} -v {wheel}"<|MERGE_RESOLUTION|>--- conflicted
+++ resolved
@@ -6,11 +6,7 @@
 
 
 [build-system]
-<<<<<<< HEAD
-requires = ["setuptools", "numpy", "cython", "pandas", "pyarrow==15.0.0", "wheel"]
-=======
-requires = ["setuptools", "numpy", "cython", "pyaml", "requests", "scipy", "shapely", "pandas", "pyarrow", "pyproj", "wheel"]
->>>>>>> 005261da
+requires = ["setuptools", "numpy", "cython", "pyaml", "requests", "scipy", "shapely", "pandas", "pyarrow==15.0.0", "pyproj", "wheel"]
 
 
 [tool.ruff]
