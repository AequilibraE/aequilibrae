[
    {
        "name": "develop",
        "version": "develop",
        "url": "https://aequilibrae.com/python/develop/"
    },
    {
<<<<<<< HEAD
        "name": "0.9.6",
        "version": "0.9.6",
        "url": "https://aequilibrae.com/python/V.0.9.6/"
=======
        "name": "1.0.0",
        "version": "1.0.0",
        "url": "https://aequilibrae.com/python/V.1.0.0/"
>>>>>>> e0a0b559
    },
    {
        "name": "0.9.5",
        "version": "0.9.5",
        "url": "https://aequilibrae.com/python/V.0.9.5/"
    },
    {
        "name": "0.9.4",
        "version": "0.9.4",
        "url": "https://aequilibrae.com/python/V.0.9.4/"
    },
    {
        "name": "0.9.3",
        "version": "0.9.3",
        "url": "https://aequilibrae.com/python/V.0.9.3/"
    },
    {
        "name": "0.9.2",
        "version": "0.9.2",
        "url": "https://aequilibrae.com/python/V.0.9.2/"
    },
    {
        "name": "0.9.1",
        "version": "0.9.1",
        "url": "https://aequilibrae.com/python/V.0.9.1/"
    },
    {
        "name": "0.9.0",
        "version": "0.9.0",
        "url": "https://aequilibrae.com/python/V.0.9.0/"
    },
    {
        "name": "0.8.3",
        "version": "0.8.3",
        "url": "https://aequilibrae.com/python/V.0.8.3/"
    },
    {
        "name": "0.8.2",
        "version": "0.8.2",
        "url": "https://aequilibrae.com/python/V.0.8.2/"
    },
    {
        "name": "0.8.1",
        "version": "0.8.1",
        "url": "https://aequilibrae.com/python/V.0.8.1/"
    },
    {
        "name": "0.8.0",
        "version": "0.8.0",
        "url": "https://aequilibrae.com/python/V.0.8.0/"
    },
    {
        "name": "0.7.7",
        "version": "0.7.7",
        "url": "https://aequilibrae.com/python/V.0.7.7/"
    },
    {
        "name": "0.7.6",
        "version": "0.7.6",
        "url": "https://aequilibrae.com/python/V.0.7.6/"
    },
    {
        "name": "0.7.5",
        "version": "0.7.5",
        "url": "https://aequilibrae.com/python/V.0.7.5/"
    },
    {
        "name": "0.7.4",
        "version": "0.7.4",
        "url": "https://aequilibrae.com/python/V.0.7.4/"
    },
    {
        "name": "0.7.3",
        "version": "0.7.3",
        "url": "https://aequilibrae.com/python/V.0.7.3/"
    },
    {
        "name": "0.7.2",
        "version": "0.7.2",
        "url": "https://aequilibrae.com/python/V.0.7.2/"
    },
    {
        "name": "0.7.1",
        "version": "0.7.1",
        "url": "https://aequilibrae.com/python/V.0.7.1/"
    },
    {
        "name": "0.7.0",
        "version": "0.7.0",
        "url": "https://aequilibrae.com/python/V.0.7.0/"
    },
    {
        "name": "0.6.5",
        "version": "0.6.5",
        "url": "https://aequilibrae.com/python/V.0.6.5/"
    },
    {
        "name": "0.6.4",
        "version": "0.6.4",
        "url": "https://aequilibrae.com/python/V.0.6.4/"
    },
    {
        "name": "0.6.3",
        "version": "0.6.3",
        "url": "https://aequilibrae.com/python/V.0.6.3/"
    },
    {
        "name": "0.6.2",
        "version": "0.6.2",
        "url": "https://aequilibrae.com/python/V.0.6.2/"
    },
    {
        "name": "0.6.1",
        "version": "0.6.1",
        "url": "https://aequilibrae.com/python/V.0.6.1/"
    },
    {
        "name": "0.6.0",
        "version": "0.6.0",
        "url": "https://aequilibrae.com/python/V.0.6.0/"
    },
    {
        "name": "0.5.3",
        "version": "0.5.3",
        "url": "https://aequilibrae.com/python/V.0.5.3/"
    }
]<|MERGE_RESOLUTION|>--- conflicted
+++ resolved
@@ -5,15 +5,9 @@
         "url": "https://aequilibrae.com/python/develop/"
     },
     {
-<<<<<<< HEAD
-        "name": "0.9.6",
-        "version": "0.9.6",
-        "url": "https://aequilibrae.com/python/V.0.9.6/"
-=======
         "name": "1.0.0",
         "version": "1.0.0",
         "url": "https://aequilibrae.com/python/V.1.0.0/"
->>>>>>> e0a0b559
     },
     {
         "name": "0.9.5",
